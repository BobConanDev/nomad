<<<<<<< HEAD
=======
## 0.9.1 (Unreleased)

BUG FIXES:

* core: Fix bug with incorrect metrics on pending allocations [[GH-5541](https://github.com/hashicorp/nomad/pull/5541)]
* client: Fix issue with recovering from logmon failures [[GH-5577](https://github.com/hashicorp/nomad/pull/5577)]
* client: Fix deadlock on client startup after reboot [[GH-5568](https://github.com/hashicorp/nomad/pull/5568)]
* client: Fix issue with node registration where newly registered nodes would not run system jobs [[GH-5585](https://github.com/hashicorp/nomad/pull/5585)]
* driver/docker: Fix regression around volume handling [[GH-5572](https://github.com/hashicorp/nomad/pull/5572)]
* driver/exec: Fix an issue where raw_exec and exec processes are leaked when nomad agent is restarted [[GH-5598](https://github.com/hashicorp/nomad/pull/5598)]

>>>>>>> 3f491a66
## 0.9.0 (April 9, 2019)

__BACKWARDS INCOMPATIBILITIES:__

 * core: Drop support for CentOS/RHEL 6. glibc >= 2.14 is required.
 * core: Switch to structured logging using
   [go-hclog](https://github.com/hashicorp/go-hclog). If you have tooling that
   parses Nomad's logs, the format of logs has changed and your tools may need
   updating.
 * core: IOPS as a resource is now deprecated
   [[GH-4970](https://github.com/hashicorp/nomad/issues/4970)]. Nomad continues
   to parse IOPS in jobs to allow job authors time to remove iops from their
   jobs.
 * core: Allow the != constraint to match against keys that do not exist [[GH-4875](https://github.com/hashicorp/nomad/pull/4875)]
 * client: Task config validation is more strict in 0.9. For example unknown
   parameters in stanzas under the task config were ignored in previous
   versions but in 0.9 this will cause a task failure.
 * client: Task config interpolation requires names to be valid identifiers
   (`node.region` or `NOMAD_DC`). Interpolating other variables requires a new
   indexing syntax: `env[".invalid.identifier."]`. [[GH-4843](https://github.com/hashicorp/nomad/issues/4843)]
 * client: Node metadata variables must have valid identifiers, whether
   specified in the config file (`client.meta` stanza) or on the command line
   (`-meta`). [[GH-5158](https://github.com/hashicorp/nomad/pull/5158)]
 * driver/lxc: The LXC driver is no longer packaged with Nomad and is instead
   distributed separately as a driver plugin. Further, the LXC driver codebase
   is now in a separate
   [repository](https://github.com/hashicorp/nomad-driver-lxc). If you are using
   LXC, please follow the 0.9.0 upgrade guide as you will have to install the
   LXC driver before conducting an in-place upgrade to Nomad 0.9.0 [[GH-5162](https://github.com/hashicorp/nomad/issues/5162)]

FEATURES:

 * **Affinities and Spread**: Jobs may now specify affinities towards certain
   node attributes. Affinities act as soft constraints, and inform the
   scheduler that the job has a preference for certain node properties. The new
   spread stanza informs the scheduler that allocations should be spread across a
   specific property such as datacenter or availability zone. This is useful to
   increase failure tolerance of critical applications.
 * **System Job Preemption**: System jobs may now preempt lower priority
   allocations. The ability to place system jobs on all targeted nodes is
   critical since system jobs often run applications that provide services for
   all allocations on the node.
 * **Driver Plugins**: Nomad now supports task drivers as plugins. Driver
   plugins operate the same as built-in drivers and can be developed and
   distributed independently from Nomad.
 * **Device Plugins**: Nomad now supports scheduling and mounting devices via
   device plugins. Device plugins expose hardware devices such as GPUs to Nomad
   and instruct the client on how to make them available to tasks. Device
   plugins can expose the health of devices, the devices attributes, and device
   usage statistics. Device plugins can be developed and distributed
   independently from Nomad.
 * **Nvidia GPU Device Plugin**: Nomad builds-in a Nvidia GPU device plugin to
   add out-of-the-box support for scheduling Nvidia GPUs.
 * **Client Refactor**: Major focus has been put in this release to refactor the
   Nomad Client codebase. The goal of the refactor has been to make the
   codebase more modular to increase developer velocity and testability.
 * **Mobile UI Views:** The side-bar navigation, breadcrumbs, and various other page
   elements are now responsively resized and repositioned based on your browser size. 
 * **Job Authoring from the UI:** It is now possible to plan and submit new jobs, edit
   existing jobs, stop and start jobs, and promote canaries all from the UI.
 * **Improved Stat Tracking in UI:** The client detail, allocation detail, and task 
   detail pages now have line charts that plot CPU and Memory usage changes over time.
 * **Structured Logging**: Nomad now uses structured logging with the ability to
   output logs in a JSON format.

IMPROVEMENTS:

 * core: Added advertise address to client node meta data [[GH-4390](https://github.com/hashicorp/nomad/issues/4390)]
 * core: Added support for specifying node affinities. Affinities allow job operators to specify weighted placement preferences according to different node attributes [[GH-4512](https://github.com/hashicorp/nomad/issues/4512)]
 * core: Added support for spreading allocations across a specific attribute. Operators can specify spread target percentages across failure domains such as datacenter or rack [[GH-4512](https://github.com/hashicorp/nomad/issues/4512)]
 * core: Added preemption support for system jobs. System jobs can now preempt other jobs of lower priority. See [preemption](https://www.nomadproject.io/docs/internals/scheduling/preemption.html) for more details. [[GH-4794](https://github.com/hashicorp/nomad/pull/4794)]
 * acls: Allow support for using globs in namespace definitions [[GH-4982](https://github.com/hashicorp/nomad/pull/4982)]
 * agent: Support JSON log output [[GH-5173](https://github.com/hashicorp/nomad/issues/5173)]
 * api: Reduced api package dependencies [[GH-5213](https://github.com/hashicorp/nomad/pull/5213)]
 * client: Extend timeout to 60 seconds for Windows CPU fingerprinting [[GH-4441](https://github.com/hashicorp/nomad/pull/4441)]
 * client: Refactor client to support plugins and improve state handling [[GH-4792](https://github.com/hashicorp/nomad/pull/4792)]
 * client: Updated consul-template library to pick up recent fixes and improvements[[GH-4885](https://github.com/hashicorp/nomad/pull/4885)]
 * client: When retrying a failed artifact, do not download any successfully downloaded artifacts again [[GH-5322](https://github.com/hashicorp/nomad/issues/5322)]
 * client: Added service metadata tag that enables the Consul UI to show a Nomad icon for services registered by Nomad [[GH-4889](https://github.com/hashicorp/nomad/issues/4889)]
 * cli: Added support for coloured output on Windows [[GH-5342](https://github.com/hashicorp/nomad/pull/5342)]
 * driver/docker: Rename Logging `type` to `driver` [[GH-5372](https://github.com/hashicorp/nomad/pull/5372)]
 * driver/docker: Support logs when using Docker for Mac [[GH-4758](https://github.com/hashicorp/nomad/issues/4758)]
 * driver/docker: Added support for specifying `storage_opt` in the Docker driver [[GH-4908](https://github.com/hashicorp/nomad/pull/4908)]
 * driver/docker: Added support for specifying `cpu_cfs_period` in the Docker driver [[GH-4462](https://github.com/hashicorp/nomad/pull/4462)]
 * driver/docker: Added support for setting bind and tmpfs mounts in the Docker driver [[GH-4924](https://github.com/hashicorp/nomad/pull/4924)]
 * driver/docker: Report container images with user friendly name rather than underlying image ID [[GH-4926](https://github.com/hashicorp/nomad/pull/4926)]
 * driver/docker: Add support for collecting stats on Windows [[GH-5355](https://github.com/hashicorp/nomad/pull/5355)]
   drivers/docker: Report docker driver as undetected before first connecting to the docker daemon [[GH-5362](https://github.com/hashicorp/nomad/pull/5362)]
 * drivers: Added total memory usage to task resource metrics [[GH-5190](https://github.com/hashicorp/nomad/pull/5190)]
 * server/rpc: Reduce logging when undergoing temporary network errors such as hitting file descriptor limits [[GH-4974](https://github.com/hashicorp/nomad/issues/4974)]
 * server/vault: Tweaked logs to better identify vault connection errors [[GH-5228](https://github.com/hashicorp/nomad/pull/5228)]
 * server/vault: Added Vault token expiry info in `nomad status` CLI, and some improvements to token refresh process [[GH-4817](https://github.com/hashicorp/nomad/pull/4817)]
 * telemetry: All client metrics include a new `node_class` tag [[GH-3882](https://github.com/hashicorp/nomad/issues/3882)]
 * telemetry: Added new tags with value of child job id and parent job id for parameterized and periodic jobs [[GH-4392](https://github.com/hashicorp/nomad/issues/4392)]
 * ui: Improved JSON editor [[GH-4541](https://github.com/hashicorp/nomad/issues/4541)]
 * ui: Mobile friendly views [[GH-4536](https://github.com/hashicorp/nomad/issues/4536)]
 * ui: Filled out the styleguide [[GH-4468](https://github.com/hashicorp/nomad/issues/4468)]
 * ui: Support switching regions [[GH-4572](https://github.com/hashicorp/nomad/issues/4572)]
 * ui: Canaries can now be promoted from the UI [[GH-4616](https://github.com/hashicorp/nomad/issues/4616)]
 * ui: Stopped jobs can be restarted from the UI [[GH-4615](https://github.com/hashicorp/nomad/issues/4615)]
 * ui: Support widescreen format in alloc logs view [[GH-5400](https://github.com/hashicorp/nomad/pull/5400)]
 * ui: Gracefully handle errors from the stats end points [[GH-4833](https://github.com/hashicorp/nomad/issues/4833)]
 * ui: Added links to Jobs and Clients from the error page template [[GH-4850](https://github.com/hashicorp/nomad/issues/4850)]
 * ui: Jobs can be authored, planned, submitted, and edited from the UI [[GH-4600](https://github.com/hashicorp/nomad/issues/4600)]
 * ui: Display recent allocations on job page and introduce allocation tab [[GH-4529](https://github.com/hashicorp/nomad/issues/4529)]
 * ui: Refactored breadcrumbs and adjusted the breadcrumb paths on each page [[GH-4458](https://github.com/hashicorp/nomad/issues/4458)]
 * ui: Switching namespaces in the UI will now always "reset" back to the jobs list page [[GH-4533](https://github.com/hashicorp/nomad/issues/4533)]
 * ui: CPU and Memory metrics are plotted over time during a session in line charts on node detail, allocation detail, and task detail pages [[GH-4661](https://github.com/hashicorp/nomad/issues/4661)], [[GH-4718](https://github.com/hashicorp/nomad/issues/4718)], [[GH-4727](https://github.com/hashicorp/nomad/issues/4727)]

BUG FIXES:

 * core: Removed some GPL code inadvertently added for macOS support [[GH-5202](https://github.com/hashicorp/nomad/pull/5202)]
 * core: Fix an issue where artifact checksums containing interpolated variables failed validation [[GH-4810](https://github.com/hashicorp/nomad/pull/4819)]
 * core: Fix an issue where job summaries for parent dispatch/periodic jobs were not being computed correctly [[GH-5205](https://github.com/hashicorp/nomad/pull/5205)]
 * core: Fix an issue where a canary allocation with a deployment no longer in the state store caused a panic [[GH-5259](https://github.com/hashicorp/nomad/pull/5259)
 * client: Fix an issue reloading the client config [[GH-4730](https://github.com/hashicorp/nomad/issues/4730)]
 * client: Fix an issue where driver attributes are not updated in node API responses if they change after after startup [[GH-4984](https://github.com/hashicorp/nomad/pull/4984)]
 * driver/docker: Fix a path traversal issue where mounting paths outside alloc dir might be possible despite `docker.volumes.enabled` set to false [[GH-4983](https://github.com/hashicorp/nomad/pull/4983)]
 * driver/raw_exec: Fix an issue where tasks that used an interpolated command in driver configuration would not start [[GH-4813](https://github.com/hashicorp/nomad/pull/4813)]
 * drivers: Fix a bug where exec and java drivers get reported as detected and healthy when nomad is not running as root and without cgroup support
 * quota: Fixed a bug in Nomad enterprise where quota specifications were not being replicated to non authoritative regions correctly.
 * scheduler: When dequeueing evals ensure workers wait to the proper Raft index [[GH-5381](https://github.com/hashicorp/nomad/issues/5381)]
 * scheduler: Allow schedulers to handle evaluations that are created due to previous evaluation failures [[GH-4712](https://github.com/hashicorp/nomad/issues/4712)]
 * server/api: Fixed bug when trying to route to a down node [[GH-5261](https://github.com/hashicorp/nomad/pull/5261)]
 * server/vault: Fixed bug in Vault token renewal that could panic on a malformed Vault response [[GH-4904](https://github.com/hashicorp/nomad/issues/4904)], [[GH-4937](https://github.com/hashicorp/nomad/pull/4937)]
 * template: Fix parsing of environment templates when destination path is interpolated [[GH-5253](https://github.com/hashicorp/nomad/issues/5253)]
 * ui: Fixes for viewing objects that contain dots in their names [[GH-4994](https://github.com/hashicorp/nomad/issues/4994)]
 * ui: Correctly labeled certain classes of unknown errors as 404 errors [[GH-4841](https://github.com/hashicorp/nomad/issues/4841)]
 * ui: Fixed an issue where searching while viewing a paginated table could display no results [[GH-4822](https://github.com/hashicorp/nomad/issues/4822)]
 * ui: Fixed an issue where the task group breadcrumb didn't always include the namesapce query param [[GH-4801](https://github.com/hashicorp/nomad/issues/4801)]
 * ui: Added an empty state for the tasks list on the allocation detail page, for when an alloc has no tasks [[GH-4860](https://github.com/hashicorp/nomad/issues/4860)]
 * ui: Fixed an issue where dispatched jobs would get the wrong template type which could cause runtime errors [[GH-4852](https://github.com/hashicorp/nomad/issues/4852)]
 * ui: Fixed an issue where distribution bar corners weren't rounded when there was only one or two slices in the chart [[GH-4507](https://github.com/hashicorp/nomad/issues/4507)]

## 0.8.7 (January 14, 2019)

IMPROVEMENTS:
* core: Added `filter_default`, `prefix_filter` and `disable_dispatched_job_summary_metrics`
  client options to improve metric filtering [[GH-4878](https://github.com/hashicorp/nomad/issues/4878)]
* driver/docker: Support `bind` mount type in order to allow Windows users to mount absolute paths [[GH-4958](https://github.com/hashicorp/nomad/issues/4958)]

BUG FIXES:
* core: Fixed panic when Vault secret response is nil [[GH-4904](https://github.com/hashicorp/nomad/pull/4904)] [[GH-4937](https://github.com/hashicorp/nomad/pull/4937)]
* core: Fixed issue with negative counts in job summary [[GH-4949](https://github.com/hashicorp/nomad/issues/4949)]
* core: Fixed issue with handling duplicated blocked evaluations [[GH-4867](https://github.com/hashicorp/nomad/pull/4867)]
* core: Fixed bug where some successfully completed jobs get re-run after job
  garbage collection [[GH-4861](https://github.com/hashicorp/nomad/pull/4861)]
* core: Fixed bug in reconciler where allocs already stopped were being
  unnecessarily updated [[GH-4764](https://github.com/hashicorp/nomad/issues/4764)]
* core: Fixed bug that affects garbage collection of batch jobs that are purged
  and resubmitted with the same id [[GH-4839](https://github.com/hashicorp/nomad/pull/4839)]
* core: Fixed an issue with garbage collection where terminal but still running
  allocations could be garbage collected server side [[GH-4965](https://github.com/hashicorp/nomad/issues/4965)]
* deployments: Fix an issue where a deployment with multiple task groups could
  be marked as failed when the first progress deadline was hit regardless of if
  that group was done deploying [[GH-4842](https://github.com/hashicorp/nomad/issues/4842)]

## 0.8.6 (September 26, 2018)

IMPROVEMENTS:
* core: Increased scheduling performance when annotating existing allocations
  [[GH-4713](https://github.com/hashicorp/nomad/issues/4713)]
* core: Unique TriggerBy for evaluations that are created to place queued
  allocations [[GH-4716](https://github.com/hashicorp/nomad/issues/4716)]

BUG FIXES:
* core: Fix a bug in Nomad Enterprise where non-voting servers could get
  bootstrapped as voting servers [[GH-4702](https://github.com/hashicorp/nomad/issues/4702)]
* core: Fix an issue where an evaluation could fail if an allocation was being
  rescheduled and the node containing it was at capacity [[GH-4713](https://github.com/hashicorp/nomad/issues/4713)]
* core: Fix an issue in which schedulers would reject evaluations created when
  prior scheduling for a job failed [[GH-4712](https://github.com/hashicorp/nomad/issues/4712)]
* cli: Fix a bug where enabling custom upgrade versions for autopilot was not
  being honored [[GH-4723](https://github.com/hashicorp/nomad/issues/4723)]
* deployments: Fix an issue where the deployment watcher could create a high
  volume of evaluations [[GH-4709](https://github.com/hashicorp/nomad/issues/4709)]
* vault: Fix a regression in which Nomad was only compatible with Vault versions
  greater than 0.10.0 [[GH-4698](https://github.com/hashicorp/nomad/issues/4698)]

# 0.8.5 (September 13, 2018)

IMPROVEMENTS:

* core: Failed deployments no longer block migrations [[GH-4659](https://github.com/hashicorp/nomad/issues/4659)]
* client: Added option to prevent Nomad from removing containers when the task exits [[GH-4535](https://github.com/hashicorp/nomad/issues/4535)]

BUG FIXES:

* core: Reset queued allocation summary to zero when job stopped [[GH-4414](https://github.com/hashicorp/nomad/issues/4414)]
* core: Fix inverted logic bug where if `disable_update_check` was enabled, update checks would be performed [[GH-4570](https://github.com/hashicorp/nomad/issues/4570)]
* core: Fix panic due to missing synchronization in delayed evaluations heap [[GH-4632](https://github.com/hashicorp/nomad/issues/4632)]
* core: Fix treating valid PEM files as invalid [[GH-4613](https://github.com/hashicorp/nomad/issues/4613)]
* core: Fix panic in nomad job history when invoked with a job version that doesn't exist [[GH-4577](https://github.com/hashicorp/nomad/issues/4577)]
* core: Fix issue with not properly closing connection multiplexer when its context is cancelled [[GH-4573](https://github.com/hashicorp/nomad/issues/4573)]
* core: Upgrade vendored Vault client library to fix API incompatibility issue [[GH-4658](https://github.com/hashicorp/nomad/issues/4658)]
* driver/docker: Fix kill timeout not being respected when timeout is over five minutes [[GH-4599](https://github.com/hashicorp/nomad/issues/4599)]
* scheduler: Fix nil pointer dereference [[GH-4474](https://github.com/hashicorp/nomad/issues/4474)]
* scheduler: Fix panic when allocation's reschedule policy doesn't exist [[GH-4647](https://github.com/hashicorp/nomad/issues/4647)]
* client: Fix migrating ephemeral disks when TLS is enabled [[GH-4648](https://github.com/hashicorp/nomad/issues/4648)]

## 0.8.4 (June 11, 2018)

IMPROVEMENTS:
 * core: Updated serf library to improve how leave intents are handled [[GH-4278](https://github.com/hashicorp/nomad/issues/4278)]
 * core: Add more descriptive errors when parsing agent TLS certificates [[GH-4340](https://github.com/hashicorp/nomad/issues/4340)]
 * core: Added TLS configuration option to prefer server's ciphersuites over clients[[GH-4338](https://github.com/hashicorp/nomad/issues/4338)]
 * core: Add the option for operators to configure TLS versions and allowed
   cipher suites. Default is a subset of safe ciphers and TLS 1.2 [[GH-4269](https://github.com/hashicorp/nomad/pull/4269)]
 * core: Add a new [progress_deadline](https://www.nomadproject.io/docs/job-specification/update.html#progress_deadline) parameter to
   support rescheduling failed allocations during a deployment. This allows operators to specify a configurable deadline before which
   a deployment should see healthy allocations [[GH-4259](https://github.com/hashicorp/nomad/issues/4259)]
 * core: Add a new [job eval](https://www.nomadproject.io/docs/commands/job/eval.html) CLI and API
   for forcing an evaluation of a job, given the job ID. The new CLI also includes an option to force
   reschedule failed allocations [[GH-4274](https://github.com/hashicorp/nomad/issues/4274)]
 * core: Canary allocations are tagged in Consul to enable using service tags to
   isolate canary instances during deployments [[GH-4259](https://github.com/hashicorp/nomad/issues/4259)]
 * core: Emit Node events for drain and eligibility operations as well as for
   missed heartbeats [[GH-4284](https://github.com/hashicorp/nomad/issues/4284)], [[GH-4291](https://github.com/hashicorp/nomad/issues/4291)], [[GH-4292](https://github.com/hashicorp/nomad/issues/4292)]
 * agent: Support go-discover for auto-joining clusters based on cloud metadata
   [[GH-4277](https://github.com/hashicorp/nomad/issues/4277)]
 * cli: Add node drain monitoring with new `-monitor` flag on node drain
   command [[GH-4260](https://github.com/hashicorp/nomad/issues/4260)]
 * cli: Add node drain details to node status [[GH-4247](https://github.com/hashicorp/nomad/issues/4247)]
 * client: Avoid splitting log line across two files [[GH-4282](https://github.com/hashicorp/nomad/issues/4282)]
 * command: Add -short option to init command that emits a minimal
   jobspec [[GH-4239](https://github.com/hashicorp/nomad/issues/4239)]
 * discovery: Support Consul gRPC health checks. [[GH-4251](https://github.com/hashicorp/nomad/issues/4251)]
 * driver/docker: OOM kill metric [[GH-4185](https://github.com/hashicorp/nomad/issues/4185)]
 * driver/docker: Pull image with digest [[GH-4298](https://github.com/hashicorp/nomad/issues/4298)]
 * driver/docker: Support Docker pid limits [[GH-4341](https://github.com/hashicorp/nomad/issues/4341)]
 * driver/docker: Add progress monitoring and inactivity detection to docker
   image pulls [[GH-4192](https://github.com/hashicorp/nomad/issues/4192)]
 * driver/raw_exec: Use cgroups to manage process tree for precise cleanup of
   launched processes [[GH-4350](https://github.com/hashicorp/nomad/issues/4350)]
 * env: Default interpolation of optional meta fields of parameterized jobs to
   an empty string rather than the field key. [[GH-3720](https://github.com/hashicorp/nomad/issues/3720)]
 * ui: Show node drain, node eligibility, and node drain strategy information in the Client list and Client detail pages [[GH-4353](https://github.com/hashicorp/nomad/issues/4353)]
 * ui: Show reschedule-event information for allocations that were server-side rescheduled [[GH-4254](https://github.com/hashicorp/nomad/issues/4254)]
 * ui: Show the running deployment Progress Deadlines on the Job Detail Page [[GH-4388](https://github.com/hashicorp/nomad/issues/4388)]
 * ui: Show driver health status and node events on the Client Detail Page [[GH-4294](https://github.com/hashicorp/nomad/issues/4294)]
 * ui: Fuzzy and tokenized search on the Jobs List Page [[GH-4201](https://github.com/hashicorp/nomad/issues/4201)]
 * ui: The stop job button looks more dangerous [[GH-4339](https://github.com/hashicorp/nomad/issues/4339)]

BUG FIXES:
 * core: Clean up leaked deployments on restoration [[GH-4329](https://github.com/hashicorp/nomad/issues/4329)]
 * core: Fix regression to allow for dynamic Vault configuration reload [[GH-4395](https://github.com/hashicorp/nomad/issues/4395)]
 * core: Fix bug where older failed allocations of jobs that have been updated to a newer version were
   not being garbage collected [[GH-4313](https://github.com/hashicorp/nomad/issues/4313)]
 * core: Fix bug when upgrading an existing server to Raft protocol 3 that
   caused servers to never change their ID in the Raft configuration. [[GH-4349](https://github.com/hashicorp/nomad/issues/4349)]
 * core: Fix bug with scheduler not creating a new deployment when job is purged
   and re-added [[GH-4377](https://github.com/hashicorp/nomad/issues/4377)]
 * api/client: Fix potentially out of order logs and streamed file contents
   [[GH-4234](https://github.com/hashicorp/nomad/issues/4234)]
 * discovery: Fix flapping services when Nomad Server and Client point to the same
   Consul agent [[GH-4365](https://github.com/hashicorp/nomad/issues/4365)]
 * driver/docker: Fix docker credential helper support [[GH-4266](https://github.com/hashicorp/nomad/issues/4266)]
 * driver/docker: Fix panic when docker client configuration options are invalid [[GH-4303](https://github.com/hashicorp/nomad/issues/4303)]
 * driver/exec: Disable exec on non-linux platforms [[GH-4366](https://github.com/hashicorp/nomad/issues/4366)]
 * rpc: Fix RPC tunneling when running both client/server on one machine [[GH-4317](https://github.com/hashicorp/nomad/issues/4317)]
 * ui: Track the method in XHR tracking to prevent errant ACL error dialogs when stopping a job [[GH-4319](https://github.com/hashicorp/nomad/issues/4319)]
 * ui: Make the tasks list on the Allocation Detail Page look and behave like other lists [[GH-4387](https://github.com/hashicorp/nomad/issues/4387)] [[GH-4393](https://github.com/hashicorp/nomad/issues/4393)]
 * ui: Use the Network IP, not the Node IP, for task addresses [[GH-4369](https://github.com/hashicorp/nomad/issues/4369)]
 * ui: Use Polling instead of Streaming for logs in Safari [[GH-4335](https://github.com/hashicorp/nomad/issues/4335)]
 * ui: Track PlaceCanaries in deployment metrics [[GH-4325](https://github.com/hashicorp/nomad/issues/4325)]

## 0.8.3 (April 27, 2018)

BUG FIXES:
 * core: Fix panic proxying node connections when the server does not have a
   connection to the node [[GH-4231](https://github.com/hashicorp/nomad/issues/4231)]
 * core: Fix bug with not updating ModifyIndex of allocations after updates to
   the `NextAllocation` field [[GH-4250](https://github.com/hashicorp/nomad/issues/4250)]

## 0.8.2 (April 26, 2018)

IMPROVEMENTS:
 * api: Add /v1/jobs/parse api endpoint for rendering HCL jobs files as JSON [[GH-2782](https://github.com/hashicorp/nomad/issues/2782)]
 * api: Include reschedule tracking events in end points that return a list of allocations [[GH-4240](https://github.com/hashicorp/nomad/issues/4240)]
 * cli: Improve help text when invalid arguments are given [[GH-4176](https://github.com/hashicorp/nomad/issues/4176)]
 * client: Create new process group on process startup. [[GH-3572](https://github.com/hashicorp/nomad/issues/3572)]
 * discovery: Periodically sync services and checks with Consul [[GH-4170](https://github.com/hashicorp/nomad/issues/4170)]
 * driver/rkt: Enable stats collection for rkt tasks [[GH-4188](https://github.com/hashicorp/nomad/pull/4188)]
 * ui: Stop job button added to job detail pages [[GH-4189](https://github.com/hashicorp/nomad/pull/4189)]

BUG FIXES:
 * core: Handle invalid cron specifications more gracefully [[GH-4224](https://github.com/hashicorp/nomad/issues/4224)]
 * core: Sort signals in implicit constraint avoiding unnecessary updates
   [[GH-4216](https://github.com/hashicorp/nomad/issues/4216)]
 * core: Improve tracking of node connections even if the address being used to
   contact the server changes [[GH-4222](https://github.com/hashicorp/nomad/issues/4222)]
 * core: Fix panic when doing a node drain effecting a job that has an
   allocation that was on a node that no longer exists
   [[GH-4215](https://github.com/hashicorp/nomad/issues/4215)]
 * api: Fix an issue in which the autopilot configuration could not be updated
   [[GH-4220](https://github.com/hashicorp/nomad/issues/4220)]
 * client: Populate access time and modify time when unarchiving tar archives
   that do not specify them explicitly [[GH-4217](https://github.com/hashicorp/nomad/issues/4217)]
 * driver/exec: Create process group for Windows process and send Ctrl-Break
   signal on Shutdown [[GH-4153](https://github.com/hashicorp/nomad/pull/4153)]
 * ui: Alloc stats will continue to poll after a request errors or returns an invalid response [[GH-4195](https://github.com/hashicorp/nomad/pull/4195)]

## 0.8.1 (April 17, 2018)

BUG FIXES:
 * client: Fix a race condition while concurrently fingerprinting and accessing
   the node that could cause a panic [[GH-4166](https://github.com/hashicorp/nomad/issues/4166)]

## 0.8.0 (April 12, 2018)

__BACKWARDS INCOMPATIBILITIES:__
 * cli: node drain now blocks until the drain completes and all allocations on
   the draining node have stopped. Use -detach for the old behavior.
 * client: Periods (`.`) are no longer replaced with underscores (`_`) in
   environment variables as many applications rely on periods in environment
   variable names. [[GH-3760](https://github.com/hashicorp/nomad/issues/3760)]
 * client/metrics: The key emitted for tracking a client's uptime has changed
   from "uptime" to "client.uptime". Users monitoring this metric will have to
   switch to the new key name [[GH-4128](https://github.com/hashicorp/nomad/issues/4128)]
 * discovery: Prevent absolute URLs in check paths. The documentation indicated
   that absolute URLs are not allowed, but it was not enforced. Absolute URLs
   in HTTP check paths will now fail to validate. [[GH-3685](https://github.com/hashicorp/nomad/issues/3685)]
 * drain: Draining a node no longer stops all allocations immediately: a new
   [migrate stanza](https://www.nomadproject.io/docs/job-specification/migrate.html)
   allows jobs to specify how quickly task groups can be drained. A `-force`
   option can be used to emulate the old drain behavior.
 * jobspec: The default values for restart policy have changed. Restart policy
   mode defaults to "fail" and the attempts/time interval values have been
   changed to enable faster server side rescheduling. See [restart
   stanza](https://www.nomadproject.io/docs/job-specification/restart.html) for
   more information.
 * jobspec: Removed compatibility code that migrated pre Nomad 0.6.0 Update
   stanza syntax. All job spec files should be using update stanza fields
   introduced in 0.7.0
   [[GH-3979](https://github.com/hashicorp/nomad/pull/3979/files)]

IMPROVEMENTS:
 * core: Servers can now service client HTTP endpoints [[GH-3892](https://github.com/hashicorp/nomad/issues/3892)]
 * core: More efficient garbage collection of large batches of jobs [[GH-3982](https://github.com/hashicorp/nomad/issues/3982)]
 * core: Allow upgrading/downgrading TLS via SIGHUP on both servers and clients [[GH-3492](https://github.com/hashicorp/nomad/issues/3492)]
 * core: Node events are emitted for events such as node registration and
   heartbeating [[GH-3945](https://github.com/hashicorp/nomad/issues/3945)]
 * core: A set of features (Autopilot) has been added to allow for automatic operator-friendly management of Nomad servers. For more information about Autopilot, see the [Autopilot Guide](https://www.nomadproject.io/guides/cluster/autopilot.html). [[GH-3670](https://github.com/hashicorp/nomad/pull/3670)]
 * core: Failed tasks are automatically rescheduled according to user specified criteria. For more information on configuration, see the [Reshedule Stanza](https://www.nomadproject.io/docs/job-specification/reschedule.html) [[GH-3981](https://github.com/hashicorp/nomad/issues/3981)]
 * core: Servers can now service client HTTP endpoints [[GH-3892](https://github.com/hashicorp/nomad/issues/3892)]
 * core: Servers can now retry connecting to Vault to verify tokens without requiring a SIGHUP to do so [[GH-3957](https://github.com/hashicorp/nomad/issues/3957)]
 * core: Updated yamux library to pick up memory and CPU performance improvements [[GH-3980](https://github.com/hashicorp/nomad/issues/3980)]
 * core: Client stanza now supports overriding total memory [[GH-4052](https://github.com/hashicorp/nomad/issues/4052)]
 * core: Node draining is now able to migrate allocations in a controlled
   manner with parameters specified by the drain command and in job files using
   the migrate stanza [[GH-4010](https://github.com/hashicorp/nomad/issues/4010)]
 * acl: Increase token name limit from 64 characters to 256 [[GH-3888](https://github.com/hashicorp/nomad/issues/3888)]
 * cli: Node status and filesystem related commands do not require direct
   network access to the Nomad client nodes [[GH-3892](https://github.com/hashicorp/nomad/issues/3892)]
 * cli: Common commands highlighed [[GH-4027](https://github.com/hashicorp/nomad/issues/4027)]
 * cli: Colored error and warning outputs [[GH-4027](https://github.com/hashicorp/nomad/issues/4027)]
 * cli: All commands are grouped by subsystem [[GH-4027](https://github.com/hashicorp/nomad/issues/4027)]
 * cli: Use ISO_8601 time format for cli output [[GH-3814](https://github.com/hashicorp/nomad/pull/3814)]
 * cli: Clearer task event descriptions in `nomad alloc-status` when there are server side failures authenticating to Vault [[GH-3968](https://github.com/hashicorp/nomad/issues/3968)]
 * client: Allow '.' in environment variable names [[GH-3760](https://github.com/hashicorp/nomad/issues/3760)]
 * client: Improved handling of failed RPCs and heartbeat retry logic [[GH-4106](https://github.com/hashicorp/nomad/issues/4106)]
 * client: Refactor client fingerprint methods to a request/response format [[GH-3781](https://github.com/hashicorp/nomad/issues/3781)]
 * client: Enable periodic health checks for drivers. Initial support only includes the Docker driver. [[GH-3856](https://github.com/hashicorp/nomad/issues/3856)]
 * discovery: Allow `check_restart` to be specified in the `service` stanza
   [[GH-3718](https://github.com/hashicorp/nomad/issues/3718)]
 * discovery: Allow configuring names of Nomad client and server health checks
   [[GH-4003](https://github.com/hashicorp/nomad/issues/4003)]
 * discovery: Only log if Consul does not support TLSSkipVerify instead of
   dropping checks which relied on it. Consul has had this feature since 0.7.2 [[GH-3983](https://github.com/hashicorp/nomad/issues/3983)]
 * driver/docker: Support hard CPU limits [[GH-3825](https://github.com/hashicorp/nomad/issues/3825)]
 * driver/docker: Support advertising IPv6 addresses [[GH-3790](https://github.com/hashicorp/nomad/issues/3790)]
 * driver/docker; Support overriding image entrypoint [[GH-3788](https://github.com/hashicorp/nomad/issues/3788)]
 * driver/docker: Support adding or dropping capabilities [[GH-3754](https://github.com/hashicorp/nomad/issues/3754)]
 * driver/docker: Support mounting root filesystem as read-only [[GH-3802](https://github.com/hashicorp/nomad/issues/3802)]
 * driver/docker: Retry on Portworx "volume is attached on another node" errors
   [[GH-3993](https://github.com/hashicorp/nomad/issues/3993)]
 * driver/lxc: Add volumes config to LXC driver [[GH-3687](https://github.com/hashicorp/nomad/issues/3687)]
 * driver/rkt: Allow overriding group [[GH-3990](https://github.com/hashicorp/nomad/issues/3990)]
 * telemetry: Support DataDog tags [[GH-3839](https://github.com/hashicorp/nomad/issues/3839)]
 * ui: Specialized job detail pages for each job type (system, service, batch, periodic, parameterized, periodic instance, parameterized instance) [[GH-3829](https://github.com/hashicorp/nomad/issues/3829)]
 * ui: Allocation stats requests are made through the server instead of directly through clients [[GH-3908](https://github.com/hashicorp/nomad/issues/3908)]
 * ui: Allocation log requests fallback to using the server when the client can't be reached [[GH-3908](https://github.com/hashicorp/nomad/issues/3908)]
 * ui: All views poll for changes using long-polling via blocking queries [[GH-3936](https://github.com/hashicorp/nomad/issues/3936)]
 * ui: Dispatch payload on the parameterized instance job detail page [[GH-3829](https://github.com/hashicorp/nomad/issues/3829)]
 * ui: Periodic force launch button on the periodic job detail page [[GH-3829](https://github.com/hashicorp/nomad/issues/3829)]
 * ui: Allocation breadcrumbs now extend job breadcrumbs [[GH-3829](https://github.com/hashicorp/nomad/issues/3974)]
 * vault: Allow Nomad to create orphaned tokens for allocations [[GH-3992](https://github.com/hashicorp/nomad/issues/3992)]

BUG FIXES:
 * core: Fix search endpoint forwarding for multi-region clusters [[GH-3680](https://github.com/hashicorp/nomad/issues/3680)]
 * core: Fix an issue in which batch jobs with queued placements and lost
   allocations could result in improper placement counts [[GH-3717](https://github.com/hashicorp/nomad/issues/3717)]
 * core: Fix an issue where an entire region leaving caused `nomad server-members` to fail with a 500 response [[GH-1515](https://github.com/hashicorp/nomad/issues/1515)]
 * core: Fix an issue in which multiple servers could be acting as a leader. A
   prominent side-effect being nodes TTLing incorrectly [[GH-3890](https://github.com/hashicorp/nomad/issues/3890)]
 * core: Fix an issue where jobs with the same name in a different namespace were not being blocked correctly [[GH-3972](https://github.com/hashicorp/nomad/issues/3972)]
 * cli: server member command handles failure to retrieve leader in remote
   regions [[GH-4087](https://github.com/hashicorp/nomad/issues/4087)]
 * client: Support IP detection of wireless interfaces on Windows [[GH-4011](https://github.com/hashicorp/nomad/issues/4011)]
 * client: Migrated ephemeral_disk's maintain directory permissions [[GH-3723](https://github.com/hashicorp/nomad/issues/3723)]
 * client: Always advertise driver IP when in driver address mode [[GH-3682](https://github.com/hashicorp/nomad/issues/3682)]
 * client: Preserve permissions on directories when expanding tarred artifacts [[GH-4129](https://github.com/hashicorp/nomad/issues/4129)]
 * client: Improve auto-detection of network interface when interface name has a
   space in it on Windows [[GH-3855](https://github.com/hashicorp/nomad/issues/3855)]
 * client/vault: Recognize renewing non-renewable Vault lease as fatal [[GH-3727](https://github.com/hashicorp/nomad/issues/3727)]
 * client/vault: Improved error handling of network errors with Vault [[GH-4100](https://github.com/hashicorp/nomad/issues/4100)]
 * config: Revert minimum CPU limit back to 20 from 100 [[GH-3706](https://github.com/hashicorp/nomad/issues/3706)]
 * config: Always add core scheduler to enabled schedulers and add invalid
   EnabledScheduler detection [[GH-3978](https://github.com/hashicorp/nomad/issues/3978)]
 * driver/exec: Properly disable swapping [[GH-3958](https://github.com/hashicorp/nomad/issues/3958)]
 * driver/lxc: Cleanup LXC containers after errors on container startup. [[GH-3773](https://github.com/hashicorp/nomad/issues/3773)]
 * ui: Always show the task name in the task recent events table on the allocation detail page. [[GH-3985](https://github.com/hashicorp/nomad/pull/3985)]
 * ui: Only show the placement failures section when there is a blocked evaluation. [[GH-3956](https://github.com/hashicorp/nomad/pull/3956)]
 * ui: Fix requests using client-side certificates in Firefox. [[GH-3728](https://github.com/hashicorp/nomad/pull/3728)]
 * ui: Fix ui on non-leaders when ACLs are enabled [[GH-3722](https://github.com/hashicorp/nomad/issues/3722)]


## 0.7.1 (December 19, 2017)

__BACKWARDS INCOMPATIBILITIES:__
 * client: The format of service IDs in Consul has changed. If you rely upon
   Nomad's service IDs (*not* service names; those are stable), you will need
   to update your code.  [[GH-3632](https://github.com/hashicorp/nomad/issues/3632)]
 * config: Nomad no longer parses Atlas configuration stanzas. Atlas has been
   deprecated since earlier this year. If you have an Atlas stanza in your
   config file it will have to be removed.
 * config: Default minimum CPU configuration has been changed to 100 from 20. Jobs
   using the old minimum value of 20 will have to be updated.
 * telemetry: Hostname is now emitted via a tag rather than within the key name.
   To maintain old behavior during an upgrade path specify
   `backwards_compatible_metrics` in the telemetry configuration.

IMPROVEMENTS:
 * core: Allow operators to reload TLS certificate and key files via SIGHUP
   [[GH-3479](https://github.com/hashicorp/nomad/issues/3479)]
 * core: Allow configurable stop signals for a task, when drivers support
   sending stop signals [[GH-1755](https://github.com/hashicorp/nomad/issues/1755)]
 * core: Allow agents to be run in `rpc_upgrade_mode` when migrating a cluster
   to TLS rather than changing `heartbeat_grace`
 * api: Allocations now track and return modify time in addition to create time
   [[GH-3446](https://github.com/hashicorp/nomad/issues/3446)]
 * api: Introduced new fields to track details and display message for task
   events, and deprecated redundant existing fields [[GH-3399](https://github.com/hashicorp/nomad/issues/3399)]
 * api: Environment variables are ignored during service name validation [[GH-3532](https://github.com/hashicorp/nomad/issues/3532)]
 * cli: Allocation create and modify times are displayed in a human readable
   relative format like `6 h ago` [[GH-3449](https://github.com/hashicorp/nomad/issues/3449)]
 * client: Support `address_mode` on checks [[GH-3619](https://github.com/hashicorp/nomad/issues/3619)]
 * client: Sticky volume migrations are now atomic. [[GH-3563](https://github.com/hashicorp/nomad/issues/3563)]
 * client: Added metrics to track state transitions of allocations [[GH-3061](https://github.com/hashicorp/nomad/issues/3061)]
 * client: When `network_interface` is unspecified use interface attached to
   default route [[GH-3546](https://github.com/hashicorp/nomad/issues/3546)]
 * client: Support numeric ports on services and checks when
   `address_mode="driver"` [[GH-3619](https://github.com/hashicorp/nomad/issues/3619)]
 * driver/docker: Detect OOM kill event [[GH-3459](https://github.com/hashicorp/nomad/issues/3459)]
 * driver/docker: Adds support for adding host device to container via
   `--device` [[GH-2938](https://github.com/hashicorp/nomad/issues/2938)]
 * driver/docker: Adds support for `ulimit` and `sysctl` options [[GH-3568](https://github.com/hashicorp/nomad/issues/3568)]
 * driver/docker: Adds support for StopTimeout (set to the same value as
   kill_timeout [[GH-3601](https://github.com/hashicorp/nomad/issues/3601)]
 * driver/rkt: Add support for passing through user [[GH-3612](https://github.com/hashicorp/nomad/issues/3612)]
 * driver/qemu: Support graceful shutdowns on unix platforms [[GH-3411](https://github.com/hashicorp/nomad/issues/3411)]
 * template: Updated to consul template 0.19.4 [[GH-3543](https://github.com/hashicorp/nomad/issues/3543)]
 * core/enterprise: Return 501 status code in Nomad Pro for Premium end points
 * ui: Added log streaming for tasks [[GH-3564](https://github.com/hashicorp/nomad/issues/3564)]
 * ui: Show the modify time for allocations [[GH-3607](https://github.com/hashicorp/nomad/issues/3607)]
 * ui: Added a dedicated Task page under allocations [[GH-3472](https://github.com/hashicorp/nomad/issues/3472)]
 * ui: Added placement failures to the Job Detail page [[GH-3603](https://github.com/hashicorp/nomad/issues/3603)]
 * ui: Warn uncaught exceptions to the developer console [[GH-3623](https://github.com/hashicorp/nomad/issues/3623)]

BUG FIXES:

 * core: Fix issue in which restoring periodic jobs could fail when a leader
   election occurs [[GH-3646](https://github.com/hashicorp/nomad/issues/3646)]
 * core: Fix race condition in which rapid reprocessing of a blocked evaluation
   may lead to the scheduler not seeing the results of the previous scheduling
   event [[GH-3669](https://github.com/hashicorp/nomad/issues/3669)]
 * core: Fixed an issue where the leader server could get into a state where it
   was no longer performing the periodic leader loop duties after a barrier
   timeout error [[GH-3402](https://github.com/hashicorp/nomad/issues/3402)]
 * core: Fixes an issue with jobs that have `auto_revert` set to true, where
   reverting to a previously stable job that fails to start up causes an
   infinite cycle of reverts [[GH-3496](https://github.com/hashicorp/nomad/issues/3496)]
 * api: Apply correct memory default when task's do not specify memory
   explicitly [[GH-3520](https://github.com/hashicorp/nomad/issues/3520)]
 * cli: Fix passing Consul address via flags [[GH-3504](https://github.com/hashicorp/nomad/issues/3504)]
 * cli: Fix panic when running `keyring` commands [[GH-3509](https://github.com/hashicorp/nomad/issues/3509)]
 * client: Fix advertising services with tags that require URL escaping
   [[GH-3632](https://github.com/hashicorp/nomad/issues/3632)]
 * client: Fix a panic when restoring an allocation with a dead leader task
   [[GH-3502](https://github.com/hashicorp/nomad/issues/3502)]
 * client: Fix crash when following logs from a Windows node [[GH-3608](https://github.com/hashicorp/nomad/issues/3608)]
 * client: Fix service/check updating when just interpolated variables change
   [[GH-3619](https://github.com/hashicorp/nomad/issues/3619)]
 * client: Fix allocation accounting in GC and trigger GCs on allocation
   updates [[GH-3445](https://github.com/hashicorp/nomad/issues/3445)]
 * driver/docker: Fix container name conflict handling [[GH-3551](https://github.com/hashicorp/nomad/issues/3551)]
 * driver/rkt: Remove pods on shutdown [[GH-3562](https://github.com/hashicorp/nomad/issues/3562)]
 * driver/rkt: Don't require port maps when using host networking [[GH-3615](https://github.com/hashicorp/nomad/issues/3615)]
 * template: Fix issue where multiple environment variable templates would be
   parsed incorrectly when contents of one have changed after the initial
   rendering [[GH-3529](https://github.com/hashicorp/nomad/issues/3529)]
 * sentinel: (Nomad Enterprise) Fix an issue that could cause an import error
   when multiple Sentinel policies are applied
 * telemetry: Do not emit metrics for non-running tasks [[GH-3559](https://github.com/hashicorp/nomad/issues/3559)]
 * telemetry: Emit hostname as a tag rather than within the key name [[GH-3616](https://github.com/hashicorp/nomad/issues/3616)]
 * ui: Remove timezone text from timestamps [[GH-3621](https://github.com/hashicorp/nomad/issues/3621)]
 * ui: Allow cross-origin requests from the UI [[GH-3530](https://github.com/hashicorp/nomad/issues/3530)]
 * ui: Consistently use Clients instead of Nodes in copy [[GH-3466](https://github.com/hashicorp/nomad/issues/3466)]
 * ui: Fully expand the job definition on the Job Definition page [[GH-3631](https://github.com/hashicorp/nomad/issues/3631)]

## 0.7.0 (November 1, 2017)

__BACKWARDS INCOMPATIBILITIES:__
 * driver/rkt: Nomad now requires at least rkt version `1.27.0` for the rkt
   driver to function. Please update your version of rkt to at least this
   version.

IMPROVEMENTS:
 * core: Capability based ACL system with authoritative region, providing
   federated ACLs.
 * core/enterprise: Sentinel integration for fine grain policy enforcement.
 * core/enterprise: Namespace support allowing jobs and their associated
   objects to be isolated from each other and other users of the cluster.
 * api: Allow force deregistration of a node [[GH-3447](https://github.com/hashicorp/nomad/issues/3447)]
 * api: New `/v1/agent/health` endpoint for health checks.
 * api: Metrics endpoint exposes Prometheus formatted metrics [[GH-3171](https://github.com/hashicorp/nomad/issues/3171)]
 * cli: Consul config option flags for nomad agent command [[GH-3327](https://github.com/hashicorp/nomad/issues/3327)]
 * discovery: Allow restarting unhealthy tasks with `check_restart` [[GH-3105](https://github.com/hashicorp/nomad/issues/3105)]
 * driver/rkt: Enable rkt driver to use address_mode = 'driver' [[GH-3256](https://github.com/hashicorp/nomad/issues/3256)]
 * telemetry: Add support for tagged metrics for Nomad clients [[GH-3147](https://github.com/hashicorp/nomad/issues/3147)]
 * telemetry: Add basic Prometheus configuration for a Nomad cluster [[GH-3186](https://github.com/hashicorp/nomad/issues/3186)]

BUG FIXES:
 * core: Fix restoration of stopped periodic jobs [[GH-3201](https://github.com/hashicorp/nomad/issues/3201)]
 * core: Run deployment garbage collector on an interval [[GH-3267](https://github.com/hashicorp/nomad/issues/3267)]
 * core: Fix parameterized jobs occasionally showing status dead incorrectly
   [[GH-3460](https://github.com/hashicorp/nomad/issues/3460)]
 * core: Fix issue in which job versions above a threshold potentially wouldn't
   be stored [[GH-3372](https://github.com/hashicorp/nomad/issues/3372)]
 * core: Fix issue where node-drain with complete batch allocation would create
   replacement [[GH-3217](https://github.com/hashicorp/nomad/issues/3217)]
 * core: Allow batch jobs that have been purged to be rerun without a job
   specification change [[GH-3375](https://github.com/hashicorp/nomad/issues/3375)]
 * core: Fix issue in which batch allocations from previous job versions may not
   have been stopped properly. [[GH-3217](https://github.com/hashicorp/nomad/issues/3217)]
 * core: Fix issue in which allocations with the same name during a scale
   down/stop event wouldn't be properly stopped [[GH-3217](https://github.com/hashicorp/nomad/issues/3217)]
 * core: Fix a race condition in which scheduling results from one invocation of
   the scheduler wouldn't be considered by the next for the same job [[GH-3206](https://github.com/hashicorp/nomad/issues/3206)]
 * api: Sort /v1/agent/servers output so that output of Consul checks does not
   change [[GH-3214](https://github.com/hashicorp/nomad/issues/3214)]
 * api: Fix search handling of jobs with more than four hyphens and case were
   length could cause lookup error [[GH-3203](https://github.com/hashicorp/nomad/issues/3203)]
 * client: Improve the speed at which clients detect garbage collection events [[GH-3452](https://github.com/hashicorp/nomad/issues/3452)]
 * client: Fix lock contention that could cause a node to miss a heartbeat and
   be marked as down [[GH-3195](https://github.com/hashicorp/nomad/issues/3195)]
 * client: Fix data race that could lead to concurrent map read/writes during
   heartbeating and fingerprinting [[GH-3461](https://github.com/hashicorp/nomad/issues/3461)]
 * driver/docker: Fix docker user specified syslogging [[GH-3184](https://github.com/hashicorp/nomad/issues/3184)]
 * driver/docker: Fix issue where CPU usage statistics were artificially high
   [[GH-3229](https://github.com/hashicorp/nomad/issues/3229)]
 * client/template: Fix issue in which secrets would be renewed too aggressively
   [[GH-3360](https://github.com/hashicorp/nomad/issues/3360)]

## 0.6.3 (September 11, 2017)

BUG FIXES:
 * api: Search handles prefix longer than allowed UUIDs [[GH-3138](https://github.com/hashicorp/nomad/issues/3138)]
 * api: Search endpoint handles even UUID prefixes with hyphens [[GH-3120](https://github.com/hashicorp/nomad/issues/3120)]
 * api: Don't merge empty update stanza from job into task groups [[GH-3139](https://github.com/hashicorp/nomad/issues/3139)]
 * cli: Sort task groups when displaying a deployment [[GH-3137](https://github.com/hashicorp/nomad/issues/3137)]
 * cli: Handle reading files that are in a symlinked directory [[GH-3164](https://github.com/hashicorp/nomad/issues/3164)]
 * cli: All status commands handle even UUID prefixes with hyphens [[GH-3122](https://github.com/hashicorp/nomad/issues/3122)]
 * cli: Fix autocompletion of paths that include directories on zsh [[GH-3129](https://github.com/hashicorp/nomad/issues/3129)]
 * cli: Fix job deployment -latest handling of jobs without deployments
   [[GH-3166](https://github.com/hashicorp/nomad/issues/3166)]
 * cli: Hide CLI commands not expected to be run by user from autocomplete
   suggestions [[GH-3177](https://github.com/hashicorp/nomad/issues/3177)]
 * cli: Status command honors exact job match even when it is the prefix of
   another job [[GH-3120](https://github.com/hashicorp/nomad/issues/3120)]
 * cli: Fix setting of TLSServerName for node API Client. This fixes an issue of
   contacting nodes that are using TLS [[GH-3127](https://github.com/hashicorp/nomad/issues/3127)]
 * client/template: Fix issue in which the template block could cause high load
   on Vault when secret lease duration was less than the Vault grace [[GH-3153](https://github.com/hashicorp/nomad/issues/3153)]
 * driver/docker: Always purge stopped containers [[GH-3148](https://github.com/hashicorp/nomad/issues/3148)]
 * driver/docker: Fix MemorySwappiness on Windows [[GH-3187](https://github.com/hashicorp/nomad/issues/3187)]
 * driver/docker: Fix issue in which mounts could parse incorrectly [[GH-3163](https://github.com/hashicorp/nomad/issues/3163)]
 * driver/docker: Fix issue where potentially incorrect syslog server address is
   used [[GH-3135](https://github.com/hashicorp/nomad/issues/3135)]
 * driver/docker: Fix server url passed to credential helpers and properly
   capture error output [[GH-3165](https://github.com/hashicorp/nomad/issues/3165)]
 * jobspec: Allow distinct_host constraint to have L/RTarget set [[GH-3136](https://github.com/hashicorp/nomad/issues/3136)]

## 0.6.2 (August 28, 2017)

BUG FIXES:
 * api/cli: Fix logs and fs api and command [[GH-3116](https://github.com/hashicorp/nomad/issues/3116)]

## 0.6.1 (August 28, 2017)

__BACKWARDS INCOMPATIBILITIES:__
 * deployment: Specifying an update stanza with a max_parallel of zero is now
   a validation error. Please update the stanza to be greater than zero or
   remove the stanza as a zero parallelism update is not valid.

IMPROVEMENTS:
 * core: Lost allocations replaced even if part of failed deployment [[GH-2961](https://github.com/hashicorp/nomad/issues/2961)]
 * core: Add autocomplete functionality for resources: allocations, evaluations,
   jobs, deployments and nodes [[GH-2964](https://github.com/hashicorp/nomad/issues/2964)]
 * core: `distinct_property` constraint can set the number of allocations that
   are allowed to share a property value [[GH-2942](https://github.com/hashicorp/nomad/issues/2942)]
 * core: Placing allocation counts towards placement limit fixing issue where
   rolling update could remove an unnecessary amount of allocations [[GH-3070](https://github.com/hashicorp/nomad/issues/3070)]
 * api: Redact Vault.Token from AgentSelf response [[GH-2988](https://github.com/hashicorp/nomad/issues/2988)]
 * cli: node-status displays node version [[GH-3002](https://github.com/hashicorp/nomad/issues/3002)]
 * cli: Disable color output when STDOUT is not a TTY [[GH-3057](https://github.com/hashicorp/nomad/issues/3057)]
 * cli: Add autocomplete functionality for flags for all CLI command [GH 3087]
 * cli: Add status command which takes any identifier and routes to the
   appropriate status command.
 * client: Unmount task directories when alloc is terminal [[GH-3006](https://github.com/hashicorp/nomad/issues/3006)]
 * client/template: Allow template to set Vault grace [[GH-2947](https://github.com/hashicorp/nomad/issues/2947)]
 * client/template: Template emits events explaining why it is blocked [[GH-3001](https://github.com/hashicorp/nomad/issues/3001)]
 * deployment: Disallow max_parallel of zero [[GH-3081](https://github.com/hashicorp/nomad/issues/3081)]
 * deployment: Emit task events explaining unhealthy allocations [[GH-3025](https://github.com/hashicorp/nomad/issues/3025)]
 * deployment: Better description when a deployment should auto-revert but there
   is no target [[GH-3024](https://github.com/hashicorp/nomad/issues/3024)]
 * discovery: Add HTTP header and method support to checks [[GH-3031](https://github.com/hashicorp/nomad/issues/3031)]
 * driver/docker: Added DNS options [[GH-2992](https://github.com/hashicorp/nomad/issues/2992)]
 * driver/docker: Add mount options for volumes [[GH-3021](https://github.com/hashicorp/nomad/issues/3021)]
 * driver/docker: Allow retry of 500 API errors to be handled by restart
   policies when starting a container [[GH-3073](https://github.com/hashicorp/nomad/issues/3073)]
 * driver/rkt: support read-only volume mounts [[GH-2883](https://github.com/hashicorp/nomad/issues/2883)]
 * jobspec: Add `shutdown_delay` so tasks can delay shutdown after deregistering
   from Consul [[GH-3043](https://github.com/hashicorp/nomad/issues/3043)]

BUG FIXES:
 * core: Fix purging of job versions [[GH-3056](https://github.com/hashicorp/nomad/issues/3056)]
 * core: Fix race creating EvalFuture [[GH-3051](https://github.com/hashicorp/nomad/issues/3051)]
 * core: Fix panic occurring from improper bitmap size [[GH-3023](https://github.com/hashicorp/nomad/issues/3023)]
 * core: Fix restoration of parameterized, periodic jobs [[GH-2959](https://github.com/hashicorp/nomad/issues/2959)]
 * core: Fix incorrect destructive update with `distinct_property` constraint
   [[GH-2939](https://github.com/hashicorp/nomad/issues/2939)]
 * cli: Fix autocompleting global flags [[GH-2928](https://github.com/hashicorp/nomad/issues/2928)]
 * cli: Fix panic when using 0.6.0 cli with an older cluster [[GH-2929](https://github.com/hashicorp/nomad/issues/2929)]
 * cli: Fix TLS handling for alloc stats API calls [[GH-3108](https://github.com/hashicorp/nomad/issues/3108)]
 * client: Fix `LC_ALL=C` being set on subprocesses [[GH-3041](https://github.com/hashicorp/nomad/issues/3041)]
 * client/networking: Handle interfaces that only have link-local addresses
   while preferring globally routable addresses [[GH-3089](https://github.com/hashicorp/nomad/issues/3089)]
 * deployment: Fix alloc health with services/checks using interpolation
   [[GH-2984](https://github.com/hashicorp/nomad/issues/2984)]
 * discovery: Fix timeout validation for script checks [[GH-3022](https://github.com/hashicorp/nomad/issues/3022)]
 * driver/docker: Fix leaking plugin file used by syslog server [[GH-2937](https://github.com/hashicorp/nomad/issues/2937)]

## 0.6.0 (July 26, 2017)

__BACKWARDS INCOMPATIBILITIES:__
 * cli: When given a prefix that does not resolve to a particular object,
   commands now return exit code 1 rather than 0.

IMPROVEMENTS:
 * core: Rolling updates based on allocation health [GH-2621, GH-2634, GH-2799]
 * core: New deployment object to track job updates [GH-2621, GH-2634, GH-2799]
 * core: Default advertise to private IP address if bind is 0.0.0.0 [[GH-2399](https://github.com/hashicorp/nomad/issues/2399)]
 * core: Track multiple job versions and add a stopped state for jobs [[GH-2566](https://github.com/hashicorp/nomad/issues/2566)]
 * core: Job updates can create canaries before beginning rolling update
   [GH-2621, GH-2634, GH-2799]
 * core: Back-pressure when evaluations are nacked and ensure scheduling
   progress on evaluation failures [[GH-2555](https://github.com/hashicorp/nomad/issues/2555)]
 * agent/config: Late binding to IP addresses using go-sockaddr/template syntax
   [[GH-2399](https://github.com/hashicorp/nomad/issues/2399)]
 * api: Add `verify_https_client` to require certificates from HTTP clients
   [[GH-2587](https://github.com/hashicorp/nomad/issues/2587)]
 * api/job: Ability to revert job to older versions [[GH-2575](https://github.com/hashicorp/nomad/issues/2575)]
 * cli: Autocomplete for CLI commands [[GH-2848](https://github.com/hashicorp/nomad/issues/2848)]
 * client: Use a random host UUID by default [[GH-2735](https://github.com/hashicorp/nomad/issues/2735)]
 * client: Add `NOMAD_GROUP_NAME` environment variable [[GH-2877](https://github.com/hashicorp/nomad/issues/2877)]
 * client: Environment variables for client DC and Region [[GH-2507](https://github.com/hashicorp/nomad/issues/2507)]
 * client: Hash host ID so its stable and well distributed [[GH-2541](https://github.com/hashicorp/nomad/issues/2541)]
 * client: GC dead allocs if total allocs > `gc_max_allocs` tunable [[GH-2636](https://github.com/hashicorp/nomad/issues/2636)]
 * client: Persist state using bolt-db and more efficient write patterns
   [[GH-2610](https://github.com/hashicorp/nomad/issues/2610)]
 * client: Fingerprint all routable addresses on an interface including IPv6
   addresses [[GH-2536](https://github.com/hashicorp/nomad/issues/2536)]
 * client/artifact: Support .xz archives [[GH-2836](https://github.com/hashicorp/nomad/issues/2836)]
 * client/artifact: Allow specifying a go-getter mode [[GH-2781](https://github.com/hashicorp/nomad/issues/2781)]
 * client/artifact: Support non-Amazon S3-compatible sources [[GH-2781](https://github.com/hashicorp/nomad/issues/2781)]
 * client/template: Support reading env vars from templates [[GH-2654](https://github.com/hashicorp/nomad/issues/2654)]
 * config: Support Unix socket addresses for Consul [[GH-2622](https://github.com/hashicorp/nomad/issues/2622)]
 * discovery: Advertise driver-specified IP address and port [[GH-2709](https://github.com/hashicorp/nomad/issues/2709)]
 * discovery: Support `tls_skip_verify` for Consul HTTPS checks [[GH-2467](https://github.com/hashicorp/nomad/issues/2467)]
 * driver/docker: Allow specifying extra hosts [[GH-2547](https://github.com/hashicorp/nomad/issues/2547)]
 * driver/docker: Allow setting seccomp profiles [[GH-2658](https://github.com/hashicorp/nomad/issues/2658)]
 * driver/docker: Support Docker credential helpers [[GH-2651](https://github.com/hashicorp/nomad/issues/2651)]
 * driver/docker: Auth failures can optionally be ignored [[GH-2786](https://github.com/hashicorp/nomad/issues/2786)]
 * driver/docker: Add `driver.docker.bridge_ip` node attribute [[GH-2797](https://github.com/hashicorp/nomad/issues/2797)]
 * driver/docker: Allow setting container IP with user defined networks
   [[GH-2535](https://github.com/hashicorp/nomad/issues/2535)]
 * driver/rkt: Support `no_overlay` [[GH-2702](https://github.com/hashicorp/nomad/issues/2702)]
 * driver/rkt: Support `insecure_options` list [[GH-2695](https://github.com/hashicorp/nomad/issues/2695)]
 * server: Allow tuning of node heartbeat TTLs [[GH-2859](https://github.com/hashicorp/nomad/issues/2859)]
 * server/networking: Shrink dynamic port range to not overlap with majority of
   operating system's ephemeral port ranges to avoid port conflicts [[GH-2856](https://github.com/hashicorp/nomad/issues/2856)]

BUG FIXES:
 * core: Protect against nil job in new allocation, avoiding panic [[GH-2592](https://github.com/hashicorp/nomad/issues/2592)]
 * core: System jobs should be running until explicitly stopped [[GH-2750](https://github.com/hashicorp/nomad/issues/2750)]
 * core: Prevent invalid job updates (eg service -> batch) [[GH-2746](https://github.com/hashicorp/nomad/issues/2746)]
 * client: Lookup `ip` utility on `$PATH` [[GH-2729](https://github.com/hashicorp/nomad/issues/2729)]
 * client: Add sticky bit to temp directory [[GH-2519](https://github.com/hashicorp/nomad/issues/2519)]
 * client: Shutdown task group leader before other tasks [[GH-2753](https://github.com/hashicorp/nomad/issues/2753)]
 * client: Include symlinks in snapshots when migrating disks [[GH-2687](https://github.com/hashicorp/nomad/issues/2687)]
 * client: Regression for allocation directory unix perms introduced in v0.5.6
   fixed [[GH-2675](https://github.com/hashicorp/nomad/issues/2675)]
 * client: Client syncs allocation state with server before waiting for
   allocation destroy fixing a corner case in which an allocation may be blocked
   till destroy [[GH-2563](https://github.com/hashicorp/nomad/issues/2563)]
 * client: Improved state file handling and reduced write volume [[GH-2878](https://github.com/hashicorp/nomad/issues/2878)]
 * client/artifact: Honor netrc [[GH-2524](https://github.com/hashicorp/nomad/issues/2524)]
 * client/artifact: Handle tars where file in directory is listed before
   directory [[GH-2524](https://github.com/hashicorp/nomad/issues/2524)]
 * client/config: Use `cpu_total_compute` whenever it is set [[GH-2745](https://github.com/hashicorp/nomad/issues/2745)]
 * client/config: Respect `vault.tls_server_name` setting in consul-template
   [[GH-2793](https://github.com/hashicorp/nomad/issues/2793)]
 * driver/exec: Properly set file/dir ownership in chroots [[GH-2552](https://github.com/hashicorp/nomad/issues/2552)]
 * driver/docker: Fix panic in Docker driver on Windows [[GH-2614](https://github.com/hashicorp/nomad/issues/2614)]
 * driver/rkt: Fix env var interpolation [[GH-2777](https://github.com/hashicorp/nomad/issues/2777)]
 * jobspec/validation: Prevent static port conflicts [[GH-2807](https://github.com/hashicorp/nomad/issues/2807)]
 * server: Reject non-TLS clients when TLS enabled [[GH-2525](https://github.com/hashicorp/nomad/issues/2525)]
 * server: Fix a panic in plan evaluation with partial failures and all_at_once
   set [[GH-2544](https://github.com/hashicorp/nomad/issues/2544)]
 * server/periodic: Restoring periodic jobs takes launch time zone into
   consideration [[GH-2808](https://github.com/hashicorp/nomad/issues/2808)]
 * server/vault: Fix Vault Client panic when given nonexistent role [[GH-2648](https://github.com/hashicorp/nomad/issues/2648)]
 * telemetry: Fix merging of use node name [[GH-2762](https://github.com/hashicorp/nomad/issues/2762)]

## 0.5.6 (March 31, 2017)

IMPROVEMENTS:
  * api: Improve log API error when task doesn't exist or hasn't started
    [[GH-2512](https://github.com/hashicorp/nomad/issues/2512)]
  * client: Improve error message when artifact downloading fails [[GH-2289](https://github.com/hashicorp/nomad/issues/2289)]
  * client: Track task start/finish time [[GH-2512](https://github.com/hashicorp/nomad/issues/2512)]
  * client/template: Access Node meta and attributes in template [[GH-2488](https://github.com/hashicorp/nomad/issues/2488)]

BUG FIXES:
  * core: Fix periodic job state switching to dead incorrectly [[GH-2486](https://github.com/hashicorp/nomad/issues/2486)]
  * core: Fix dispatch of periodic job launching allocations immediately
    [[GH-2489](https://github.com/hashicorp/nomad/issues/2489)]
  * api: Fix TLS in logs and fs commands/APIs [[GH-2290](https://github.com/hashicorp/nomad/issues/2290)]
  * cli/plan: Fix diff alignment and remove no change DC output [[GH-2465](https://github.com/hashicorp/nomad/issues/2465)]
  * client: Fix panic when restarting non-running tasks [[GH-2480](https://github.com/hashicorp/nomad/issues/2480)]
  * client: Fix env vars when multiple tasks and ports present [[GH-2491](https://github.com/hashicorp/nomad/issues/2491)]
  * client: Fix `user` attribute disregarding membership of non-main group
    [[GH-2461](https://github.com/hashicorp/nomad/issues/2461)]
  * client/vault: Stop Vault token renewal on task exit [[GH-2495](https://github.com/hashicorp/nomad/issues/2495)]
  * driver/docker: Proper reference counting through task restarts [[GH-2484](https://github.com/hashicorp/nomad/issues/2484)]

## 0.5.5 (March 14, 2017)

__BACKWARDS INCOMPATIBILITIES:__
  * api: The api package definition of a Job has changed from exposing
    primitives to pointers to primitives to allow defaulting of unset fields.
  * driver/docker: The `load` configuration took an array of paths to images
    prior to this release. A single image is expected by the driver so this
    behavior has been changed to take a single path as a string. Jobs using the
    `load` command should update the syntax to a single string.  [[GH-2361](https://github.com/hashicorp/nomad/issues/2361)]

IMPROVEMENTS:
  * core: Handle Serf Reap event [[GH-2310](https://github.com/hashicorp/nomad/issues/2310)]
  * core: Update Serf and Memberlist for more reliable gossip [[GH-2255](https://github.com/hashicorp/nomad/issues/2255)]
  * api: API defaults missing values [[GH-2300](https://github.com/hashicorp/nomad/issues/2300)]
  * api: Validate the restart policy interval [[GH-2311](https://github.com/hashicorp/nomad/issues/2311)]
  * api: New task event for task environment setup [[GH-2302](https://github.com/hashicorp/nomad/issues/2302)]
  * api/cli: Add nomad operator command and API for interacting with Raft
    configuration [[GH-2305](https://github.com/hashicorp/nomad/issues/2305)]
  * cli: node-status displays enabled drivers on the node [[GH-2349](https://github.com/hashicorp/nomad/issues/2349)]
  * client: Apply GC related configurations properly [[GH-2273](https://github.com/hashicorp/nomad/issues/2273)]
  * client: Don't force uppercase meta keys in env vars [[GH-2338](https://github.com/hashicorp/nomad/issues/2338)]
  * client: Limit parallelism during garbage collection [[GH-2427](https://github.com/hashicorp/nomad/issues/2427)]
  * client: Don't exec `uname -r` for node attribute kernel.version [[GH-2380](https://github.com/hashicorp/nomad/issues/2380)]
  * client: Artifact support for git and hg as well as netrc support [[GH-2386](https://github.com/hashicorp/nomad/issues/2386)]
  * client: Add metrics to show number of allocations on in each state [[GH-2425](https://github.com/hashicorp/nomad/issues/2425)]
  * client: Add `NOMAD_{IP,PORT}_<task>_<label>` environment variables [[GH-2426](https://github.com/hashicorp/nomad/issues/2426)]
  * client: Allow specification of `cpu_total_compute` to override fingerprinter
    [[GH-2447](https://github.com/hashicorp/nomad/issues/2447)]
  * client: Reproducible Node ID on OSes that provide system-level UUID
    [[GH-2277](https://github.com/hashicorp/nomad/issues/2277)]
  * driver/docker: Add support for volume drivers [[GH-2351](https://github.com/hashicorp/nomad/issues/2351)]
  * driver/docker: Docker image coordinator and caching [[GH-2361](https://github.com/hashicorp/nomad/issues/2361)]
  * jobspec: Add leader task to allow graceful shutdown of other tasks within
    the task group [[GH-2308](https://github.com/hashicorp/nomad/issues/2308)]
  * periodic: Allow specification of timezones in Periodic Jobs [[GH-2321](https://github.com/hashicorp/nomad/issues/2321)]
  * scheduler: New `distinct_property` constraint [[GH-2418](https://github.com/hashicorp/nomad/issues/2418)]
  * server: Allow specification of eval/job gc threshold [[GH-2370](https://github.com/hashicorp/nomad/issues/2370)]
  * server/vault: Vault Client on Server handles SIGHUP to reload configs
    [[GH-2270](https://github.com/hashicorp/nomad/issues/2270)]
  * telemetry: Clients report allocated/unallocated resources [[GH-2327](https://github.com/hashicorp/nomad/issues/2327)]
  * template: Allow specification of template delimiters [[GH-2315](https://github.com/hashicorp/nomad/issues/2315)]
  * template: Permissions can be set on template destination file [[GH-2262](https://github.com/hashicorp/nomad/issues/2262)]
  * vault: Server side Vault telemetry [[GH-2318](https://github.com/hashicorp/nomad/issues/2318)]
  * vault: Disallow root policy from being specified [[GH-2309](https://github.com/hashicorp/nomad/issues/2309)]

BUG FIXES:
  * core: Handle periodic parameterized jobs [[GH-2385](https://github.com/hashicorp/nomad/issues/2385)]
  * core: Improve garbage collection of stopped batch jobs [[GH-2432](https://github.com/hashicorp/nomad/issues/2432)]
  * api: Fix escaping of HTML characters [[GH-2322](https://github.com/hashicorp/nomad/issues/2322)]
  * cli: Display disk resources in alloc-status [[GH-2404](https://github.com/hashicorp/nomad/issues/2404)]
  * client: Drivers log during fingerprinting [[GH-2337](https://github.com/hashicorp/nomad/issues/2337)]
  * client: Fix race condition with deriving vault tokens [[GH-2275](https://github.com/hashicorp/nomad/issues/2275)]
  * client: Fix remounting alloc dirs after reboots [[GH-2391](https://github.com/hashicorp/nomad/issues/2391)] [[GH-2394](https://github.com/hashicorp/nomad/issues/2394)]
  * client: Replace `-` with `_` in environment variable names [[GH-2406](https://github.com/hashicorp/nomad/issues/2406)]
  * client: Fix panic and deadlock during client restore state when prestart
    fails [[GH-2376](https://github.com/hashicorp/nomad/issues/2376)]
  * config: Fix Consul Config Merging/Copying [[GH-2278](https://github.com/hashicorp/nomad/issues/2278)]
  * config: Fix Client reserved resource merging panic [[GH-2281](https://github.com/hashicorp/nomad/issues/2281)]
  * server: Fix panic when forwarding Vault derivation requests from non-leader
    servers [[GH-2267](https://github.com/hashicorp/nomad/issues/2267)]

## 0.5.4 (January 31, 2017)

IMPROVEMENTS:
  * client: Made the GC related tunables configurable via client configuration
    [[GH-2261](https://github.com/hashicorp/nomad/issues/2261)]

BUG FIXES:
  * client: Fix panic when upgrading to 0.5.3 [[GH-2256](https://github.com/hashicorp/nomad/issues/2256)]

## 0.5.3 (January 30, 2017)

IMPROVEMENTS:
  * core: Introduce parameterized jobs and dispatch command/API [[GH-2128](https://github.com/hashicorp/nomad/issues/2128)]
  * core: Cancel blocked evals upon successful one for job [[GH-2155](https://github.com/hashicorp/nomad/issues/2155)]
  * api: Added APIs for requesting GC of allocations [[GH-2192](https://github.com/hashicorp/nomad/issues/2192)]
  * api: Job summary endpoint includes summary status for child jobs [[GH-2128](https://github.com/hashicorp/nomad/issues/2128)]
  * api/client: Plain text log streaming suitable for viewing logs in a browser
    [[GH-2235](https://github.com/hashicorp/nomad/issues/2235)]
  * cli: Defaulting to showing allocations which belong to currently registered
    job [[GH-2032](https://github.com/hashicorp/nomad/issues/2032)]
  * client: Garbage collect Allocation Runners to free up disk resources
    [[GH-2081](https://github.com/hashicorp/nomad/issues/2081)]
  * client: Don't retrieve Driver Stats if unsupported [[GH-2173](https://github.com/hashicorp/nomad/issues/2173)]
  * client: Filter log lines in the executor based on client's log level
    [[GH-2172](https://github.com/hashicorp/nomad/issues/2172)]
  * client: Added environment variables to discover addresses of sibling tasks
    in an allocation [[GH-2223](https://github.com/hashicorp/nomad/issues/2223)]
  * discovery: Register service with duplicate names on different ports [[GH-2208](https://github.com/hashicorp/nomad/issues/2208)]
  * driver/docker: Add support for network aliases [[GH-1980](https://github.com/hashicorp/nomad/issues/1980)]
  * driver/docker: Add `force_pull` option to force downloading an image [[GH-2147](https://github.com/hashicorp/nomad/issues/2147)]
  * driver/docker: Retry when image is not found while creating a container
    [[GH-2222](https://github.com/hashicorp/nomad/issues/2222)]
  * driver/java: Support setting class_path and class name. [[GH-2199](https://github.com/hashicorp/nomad/issues/2199)]
  * telemetry: Prefix gauge values with node name instead of hostname [[GH-2098](https://github.com/hashicorp/nomad/issues/2098)]
  * template: The template block supports keyOrDefault [[GH-2209](https://github.com/hashicorp/nomad/issues/2209)]
  * template: The template block can now interpolate Nomad environment variables
    [[GH-2209](https://github.com/hashicorp/nomad/issues/2209)]
  * vault: Improve validation of the Vault token given to Nomad servers
    [[GH-2226](https://github.com/hashicorp/nomad/issues/2226)]
  * vault: Support setting the Vault role to derive tokens from with
    `create_from_role` setting [[GH-2226](https://github.com/hashicorp/nomad/issues/2226)]

BUG FIXES:
  * client: Fixed namespacing for the cpu arch attribute [[GH-2161](https://github.com/hashicorp/nomad/issues/2161)]
  * client: Fix issue where allocations weren't pulled for several minutes. This
    manifested as slow starts, delayed kills, etc [[GH-2177](https://github.com/hashicorp/nomad/issues/2177)]
  * client: Fix a panic that would occur with a racy alloc migration
    cancellation [[GH-2231](https://github.com/hashicorp/nomad/issues/2231)]
  * config: Fix merging of Consul options which caused auto_advertise to be
    ignored [[GH-2159](https://github.com/hashicorp/nomad/issues/2159)]
  * driver: Fix image based drivers (eg docker) having host env vars set [[GH-2211](https://github.com/hashicorp/nomad/issues/2211)]
  * driver/docker: Fix Docker auth/logging interpolation [GH-2063, GH-2130]
  * driver/docker: Fix parsing of Docker Auth Configurations. New parsing is
    in-line with Docker itself. Also log debug message if auth lookup failed
    [[GH-2190](https://github.com/hashicorp/nomad/issues/2190)]
  * template: Fix splay being used as a wait and instead randomize the delay
    from 0 seconds to splay duration [[GH-2227](https://github.com/hashicorp/nomad/issues/2227)]

## 0.5.2 (December 23, 2016)

BUG FIXES:
  * client: Fixed a race condition and remove panic when handling duplicate
    allocations [[GH-2096](https://github.com/hashicorp/nomad/issues/2096)]
  * client: Cancel wait for remote allocation if migration is no longer required
    [[GH-2097](https://github.com/hashicorp/nomad/issues/2097)]
  * client: Failure to stat a single mountpoint does not cause all of host
    resource usage collection to fail [[GH-2090](https://github.com/hashicorp/nomad/issues/2090)]

## 0.5.1 (December 12, 2016)

IMPROVEMENTS:
  * driver/rkt: Support rkt's `--dns=host` and `--dns=none` options [[GH-2028](https://github.com/hashicorp/nomad/issues/2028)]

BUG FIXES:
  * agent/config: Fix use of IPv6 addresses [[GH-2036](https://github.com/hashicorp/nomad/issues/2036)]
  * api: Fix file descriptor leak and high CPU usage when using the logs
    endpoint [[GH-2079](https://github.com/hashicorp/nomad/issues/2079)]
  * cli: Improve parsing error when a job without a name is specified [[GH-2030](https://github.com/hashicorp/nomad/issues/2030)]
  * client: Fixed permissions of migrated allocation directory [[GH-2061](https://github.com/hashicorp/nomad/issues/2061)]
  * client: Ensuring allocations are not blocked more than once [[GH-2040](https://github.com/hashicorp/nomad/issues/2040)]
  * client: Fix race on StreamFramer Destroy which would cause a panic [[GH-2007](https://github.com/hashicorp/nomad/issues/2007)]
  * client: Not migrating allocation directories on the same client if sticky is
    turned off [[GH-2017](https://github.com/hashicorp/nomad/issues/2017)]
  * client/vault: Fix issue in which deriving a Vault token would fail with
    allocation does not exist due to stale queries [[GH-2050](https://github.com/hashicorp/nomad/issues/2050)]
  * driver/docker: Make container exist errors non-retriable by task runner
    [[GH-2033](https://github.com/hashicorp/nomad/issues/2033)]
  * driver/docker: Fixed an issue related to purging containers with same name
    as Nomad is trying to start [[GH-2037](https://github.com/hashicorp/nomad/issues/2037)]
  * driver/rkt: Fix validation of rkt volumes [[GH-2027](https://github.com/hashicorp/nomad/issues/2027)]

## 0.5.0 (November 16, 2016)

__BACKWARDS INCOMPATIBILITIES:__
  * jobspec: Extracted the disk resources from the task to the task group. The
    new block is name `ephemeral_disk`. Nomad will automatically convert
    existing jobs but newly submitted jobs should refactor the disk resource
    [GH-1710, GH-1679]
  * agent/config: `network_speed` is now an override and not a default value. If
    the network link speed is not detected a default value is applied.

IMPROVEMENTS:
  * core: Support for gossip encryption [[GH-1791](https://github.com/hashicorp/nomad/issues/1791)]
  * core: Vault integration to handle secure introduction of tasks [GH-1583,
    GH-1713]
  * core: New `set_contains` constraint to determine if a set contains all
    specified values [[GH-1839](https://github.com/hashicorp/nomad/issues/1839)]
  * core: Scheduler version enforcement disallows different scheduler version
    from making decisions simultaneously [[GH-1872](https://github.com/hashicorp/nomad/issues/1872)]
  * core: Introduce node SecretID which can be used to minimize the available
    surface area of RPCs to malicious Nomad Clients [[GH-1597](https://github.com/hashicorp/nomad/issues/1597)]
  * core: Add `sticky` volumes which inform the scheduler to prefer placing
    updated allocations on the same node and to reuse the `local/` and
    `alloc/data` directory from previous allocation allowing semi-persistent
    data and allow those folders to be synced from a remote node [GH-1654,
    GH-1741]
  * agent: Add DataDog telemetry sync [[GH-1816](https://github.com/hashicorp/nomad/issues/1816)]
  * agent: Allow Consul health checks to use bind address rather than advertise
    [[GH-1866](https://github.com/hashicorp/nomad/issues/1866)]
  * agent/config: Advertise addresses do not need to specify a port [[GH-1902](https://github.com/hashicorp/nomad/issues/1902)]
  * agent/config: Bind address defaults to 0.0.0.0 and Advertise defaults to
    hostname [[GH-1955](https://github.com/hashicorp/nomad/issues/1955)]
  * api: Support TLS for encrypting Raft, RPC and HTTP APIs [[GH-1853](https://github.com/hashicorp/nomad/issues/1853)]
  * api: Implement blocking queries for querying a job's evaluations [[GH-1892](https://github.com/hashicorp/nomad/issues/1892)]
  * cli: `nomad alloc-status` shows allocation creation time [[GH-1623](https://github.com/hashicorp/nomad/issues/1623)]
  * cli: `nomad node-status` shows node metadata in verbose mode [[GH-1841](https://github.com/hashicorp/nomad/issues/1841)]
  * client: Failed RPCs are retried on all servers [[GH-1735](https://github.com/hashicorp/nomad/issues/1735)]
  * client: Fingerprint and driver blacklist support [[GH-1949](https://github.com/hashicorp/nomad/issues/1949)]
  * client: Introduce a `secrets/` directory to tasks where sensitive data can
    be written [[GH-1681](https://github.com/hashicorp/nomad/issues/1681)]
  * client/jobspec: Add support for templates that can render static files,
    dynamic content from Consul and secrets from Vault [[GH-1783](https://github.com/hashicorp/nomad/issues/1783)]
  * driver: Export `NOMAD_JOB_NAME` environment variable [[GH-1804](https://github.com/hashicorp/nomad/issues/1804)]
  * driver/docker: Docker For Mac support [[GH-1806](https://github.com/hashicorp/nomad/issues/1806)]
  * driver/docker: Support Docker volumes [[GH-1767](https://github.com/hashicorp/nomad/issues/1767)]
  * driver/docker: Allow Docker logging to be configured [[GH-1767](https://github.com/hashicorp/nomad/issues/1767)]
  * driver/docker: Add `userns_mode` (`--userns`) support [[GH-1940](https://github.com/hashicorp/nomad/issues/1940)]
  * driver/lxc: Support for LXC containers [[GH-1699](https://github.com/hashicorp/nomad/issues/1699)]
  * driver/rkt: Support network configurations [[GH-1862](https://github.com/hashicorp/nomad/issues/1862)]
  * driver/rkt: Support rkt volumes (rkt >= 1.0.0 required) [[GH-1812](https://github.com/hashicorp/nomad/issues/1812)]
  * server/rpc: Added an RPC endpoint for retrieving server members [[GH-1947](https://github.com/hashicorp/nomad/issues/1947)]

BUG FIXES:
  * core: Fix case where dead nodes were not properly handled by System
    scheduler [[GH-1715](https://github.com/hashicorp/nomad/issues/1715)]
  * agent: Handle the SIGPIPE signal preventing panics on journalctl restarts
    [[GH-1802](https://github.com/hashicorp/nomad/issues/1802)]
  * api: Disallow filesystem APIs to read paths that escape the allocation
    directory [[GH-1786](https://github.com/hashicorp/nomad/issues/1786)]
  * cli: `nomad run` failed to run on Windows [[GH-1690](https://github.com/hashicorp/nomad/issues/1690)]
  * cli: `alloc-status` and `node-status` work without access to task stats
    [[GH-1660](https://github.com/hashicorp/nomad/issues/1660)]
  * cli: `alloc-status` does not query for allocation statistics if node is down
    [[GH-1844](https://github.com/hashicorp/nomad/issues/1844)]
  * client: Prevent race when persisting state file [[GH-1682](https://github.com/hashicorp/nomad/issues/1682)]
  * client: Retry recoverable errors when starting a driver [[GH-1891](https://github.com/hashicorp/nomad/issues/1891)]
  * client: Do not validate the command does not contain spaces [[GH-1974](https://github.com/hashicorp/nomad/issues/1974)]
  * client: Fix old services not getting removed from consul on update [[GH-1668](https://github.com/hashicorp/nomad/issues/1668)]
  * client: Preserve permissions of nested directories while chrooting [[GH-1960](https://github.com/hashicorp/nomad/issues/1960)]
  * client: Folder permissions are dropped even when not running as root [[GH-1888](https://github.com/hashicorp/nomad/issues/1888)]
  * client: Artifact download failures will be retried before failing tasks
    [[GH-1558](https://github.com/hashicorp/nomad/issues/1558)]
  * client: Fix a memory leak in the executor that caused failed allocations
    [[GH-1762](https://github.com/hashicorp/nomad/issues/1762)]
  * client: Fix a crash related to stats publishing when driver hasn't started
    yet [[GH-1723](https://github.com/hashicorp/nomad/issues/1723)]
  * client: Chroot environment is only created once, avoid potential filesystem
    errors [[GH-1753](https://github.com/hashicorp/nomad/issues/1753)]
  * client: Failures to download an artifact are retried according to restart
    policy before failing the allocation [[GH-1653](https://github.com/hashicorp/nomad/issues/1653)]
  * client/executor: Prevent race when updating a job configuration with the
    logger [[GH-1886](https://github.com/hashicorp/nomad/issues/1886)]
  * client/fingerprint: Fix inconsistent CPU MHz fingerprinting [[GH-1366](https://github.com/hashicorp/nomad/issues/1366)]
  * env/aws: Fix an issue with reserved ports causing placement failures
    [[GH-1617](https://github.com/hashicorp/nomad/issues/1617)]
  * discovery: Interpolate all service and check fields [[GH-1966](https://github.com/hashicorp/nomad/issues/1966)]
  * discovery: Fix old services not getting removed from Consul on update
    [[GH-1668](https://github.com/hashicorp/nomad/issues/1668)]
  * discovery: Fix HTTP timeout with Server HTTP health check when there is no
    leader [[GH-1656](https://github.com/hashicorp/nomad/issues/1656)]
  * discovery: Fix client flapping when server is in a different datacenter as
    the client [[GH-1641](https://github.com/hashicorp/nomad/issues/1641)]
  * discovery/jobspec: Validate service name after interpolation [[GH-1852](https://github.com/hashicorp/nomad/issues/1852)]
  * driver/docker: Fix `local/` directory mount into container [[GH-1830](https://github.com/hashicorp/nomad/issues/1830)]
  * driver/docker: Interpolate all string configuration variables [[GH-1965](https://github.com/hashicorp/nomad/issues/1965)]
  * jobspec: Tasks without a resource block no longer fail to validate [[GH-1864](https://github.com/hashicorp/nomad/issues/1864)]
  * jobspec: Update HCL to fix panic in JSON parsing [[GH-1754](https://github.com/hashicorp/nomad/issues/1754)]

## 0.4.1 (August 18, 2016)

__BACKWARDS INCOMPATIBILITIES:__
  * telemetry: Operators will have to explicitly opt-in for Nomad client to
    publish allocation and node metrics

IMPROVEMENTS:
  * core: Allow count 0 on system jobs [[GH-1421](https://github.com/hashicorp/nomad/issues/1421)]
  * core: Summarize the current status of registered jobs. [GH-1383, GH-1517]
  * core: Gracefully handle short lived outages by holding RPC calls [[GH-1403](https://github.com/hashicorp/nomad/issues/1403)]
  * core: Introduce a lost state for allocations that were on Nodes that died
    [[GH-1516](https://github.com/hashicorp/nomad/issues/1516)]
  * api: client Logs endpoint for streaming task logs [[GH-1444](https://github.com/hashicorp/nomad/issues/1444)]
  * api/cli: Support for tailing/streaming files [GH-1404, GH-1420]
  * api/server: Support for querying job summaries [[GH-1455](https://github.com/hashicorp/nomad/issues/1455)]
  * cli: `nomad logs` command for streaming task logs [[GH-1444](https://github.com/hashicorp/nomad/issues/1444)]
  * cli: `nomad status` shows the create time of allocations [[GH-1540](https://github.com/hashicorp/nomad/issues/1540)]
  * cli: `nomad plan` exit code indicates if changes will occur [[GH-1502](https://github.com/hashicorp/nomad/issues/1502)]
  * cli: status commands support JSON output and go template formating [[GH-1503](https://github.com/hashicorp/nomad/issues/1503)]
  * cli: Validate and plan command supports reading from stdin [GH-1460,
    GH-1458]
  * cli: Allow basic authentication through address and environment variable
    [[GH-1610](https://github.com/hashicorp/nomad/issues/1610)]
  * cli: `nomad node-status` shows volume name for non-physical volumes instead
    of showing 0B used [[GH-1538](https://github.com/hashicorp/nomad/issues/1538)]
  * cli: Support retrieving job files using go-getter in the `run`, `plan` and
    `validate` command [[GH-1511](https://github.com/hashicorp/nomad/issues/1511)]
  * client: Add killing event to task state [[GH-1457](https://github.com/hashicorp/nomad/issues/1457)]
  * client: Fingerprint network speed on Windows [[GH-1443](https://github.com/hashicorp/nomad/issues/1443)]
  * discovery: Support for initial check status [[GH-1599](https://github.com/hashicorp/nomad/issues/1599)]
  * discovery: Support for query params in health check urls [[GH-1562](https://github.com/hashicorp/nomad/issues/1562)]
  * driver/docker: Allow working directory to be configured [[GH-1513](https://github.com/hashicorp/nomad/issues/1513)]
  * driver/docker: Remove docker volumes when removing container [[GH-1519](https://github.com/hashicorp/nomad/issues/1519)]
  * driver/docker: Set windows containers network mode to nat by default
    [[GH-1521](https://github.com/hashicorp/nomad/issues/1521)]
  * driver/exec: Allow chroot environment to be configurable [[GH-1518](https://github.com/hashicorp/nomad/issues/1518)]
  * driver/qemu: Allows users to pass extra args to the qemu driver [[GH-1596](https://github.com/hashicorp/nomad/issues/1596)]
  * telemetry: Circonus integration for telemetry metrics [[GH-1459](https://github.com/hashicorp/nomad/issues/1459)]
  * telemetry: Allow operators to opt-in for publishing metrics [[GH-1501](https://github.com/hashicorp/nomad/issues/1501)]

BUG FIXES:
  * agent: Reload agent configuration on SIGHUP [[GH-1566](https://github.com/hashicorp/nomad/issues/1566)]
  * core: Sanitize empty slices/maps in jobs to avoid incorrect create/destroy
    updates [[GH-1434](https://github.com/hashicorp/nomad/issues/1434)]
  * core: Fix race in which a Node registers and doesn't receive system jobs
    [[GH-1456](https://github.com/hashicorp/nomad/issues/1456)]
  * core: Fix issue in which Nodes with large amount of reserved ports would
    cause dynamic port allocations to fail [[GH-1526](https://github.com/hashicorp/nomad/issues/1526)]
  * core: Fix a condition in which old batch allocations could get updated even
    after terminal. In a rare case this could cause a server panic [[GH-1471](https://github.com/hashicorp/nomad/issues/1471)]
  * core: Do not update the Job attached to Allocations that have been marked
    terminal [[GH-1508](https://github.com/hashicorp/nomad/issues/1508)]
  * agent: Fix advertise address when using IPv6 [[GH-1465](https://github.com/hashicorp/nomad/issues/1465)]
  * cli: Fix node-status when using IPv6 advertise address [[GH-1465](https://github.com/hashicorp/nomad/issues/1465)]
  * client: Merging telemetry configuration properly [[GH-1670](https://github.com/hashicorp/nomad/issues/1670)]
  * client: Task start errors adhere to restart policy mode [[GH-1405](https://github.com/hashicorp/nomad/issues/1405)]
  * client: Reregister with servers if node is unregistered [[GH-1593](https://github.com/hashicorp/nomad/issues/1593)]
  * client: Killing an allocation doesn't cause allocation stats to block
    [[GH-1454](https://github.com/hashicorp/nomad/issues/1454)]
  * driver/docker: Disable swap on docker driver [[GH-1480](https://github.com/hashicorp/nomad/issues/1480)]
  * driver/docker: Fix improper gating on privileged mode [[GH-1506](https://github.com/hashicorp/nomad/issues/1506)]
  * driver/docker: Default network type is "nat" on Windows [[GH-1521](https://github.com/hashicorp/nomad/issues/1521)]
  * driver/docker: Cleanup created volume when destroying container [[GH-1519](https://github.com/hashicorp/nomad/issues/1519)]
  * driver/rkt: Set host environment variables [[GH-1581](https://github.com/hashicorp/nomad/issues/1581)]
  * driver/rkt: Validate the command and trust_prefix configs [[GH-1493](https://github.com/hashicorp/nomad/issues/1493)]
  * plan: Plan on system jobs discounts nodes that do not meet required
    constraints [[GH-1568](https://github.com/hashicorp/nomad/issues/1568)]

## 0.4.0 (June 28, 2016)

__BACKWARDS INCOMPATIBILITIES:__
  * api: Tasks are no longer allowed to have slashes in their name [[GH-1210](https://github.com/hashicorp/nomad/issues/1210)]
  * cli: Remove the eval-monitor command. Users should switch to `nomad
    eval-status -monitor`.
  * config: Consul configuration has been moved from client options map to
    consul block under client configuration
  * driver/docker: Enabled SSL by default for pulling images from docker
    registries. [[GH-1336](https://github.com/hashicorp/nomad/issues/1336)]

IMPROVEMENTS:
  * core: Scheduler reuses blocked evaluations to avoid unbounded creation of
    evaluations under high contention [[GH-1199](https://github.com/hashicorp/nomad/issues/1199)]
  * core: Scheduler stores placement failures in evaluations, no longer
    generating failed allocations for debug information [[GH-1188](https://github.com/hashicorp/nomad/issues/1188)]
  * api: Faster JSON response encoding [[GH-1182](https://github.com/hashicorp/nomad/issues/1182)]
  * api: Gzip compress HTTP API requests [[GH-1203](https://github.com/hashicorp/nomad/issues/1203)]
  * api: Plan api introduced for the Job endpoint [[GH-1168](https://github.com/hashicorp/nomad/issues/1168)]
  * api: Job endpoint can enforce Job Modify Index to ensure job is being
    modified from a known state [[GH-1243](https://github.com/hashicorp/nomad/issues/1243)]
  * api/client: Add resource usage APIs for retrieving tasks/allocations/host
    resource usage [[GH-1189](https://github.com/hashicorp/nomad/issues/1189)]
  * cli: Faster when displaying large amounts outputs [[GH-1362](https://github.com/hashicorp/nomad/issues/1362)]
  * cli: Deprecate `eval-monitor` and introduce `eval-status` [[GH-1206](https://github.com/hashicorp/nomad/issues/1206)]
  * cli: Unify the `fs` family of commands to be a single command [[GH-1150](https://github.com/hashicorp/nomad/issues/1150)]
  * cli: Introduce `nomad plan` to dry-run a job through the scheduler and
    determine its effects [[GH-1181](https://github.com/hashicorp/nomad/issues/1181)]
  * cli: node-status command displays host resource usage and allocation
    resources [[GH-1261](https://github.com/hashicorp/nomad/issues/1261)]
  * cli: Region flag and environment variable introduced to set region
    forwarding. Automatic region forwarding for run and plan [[GH-1237](https://github.com/hashicorp/nomad/issues/1237)]
  * client: If Consul is available, automatically bootstrap Nomad Client
    using the `_nomad` service in Consul. Nomad Servers now register
    themselves with Consul to make this possible. [[GH-1201](https://github.com/hashicorp/nomad/issues/1201)]
  * drivers: Qemu and Java can be run without an artifact being download. Useful
    if the artifact exists inside a chrooted directory [[GH-1262](https://github.com/hashicorp/nomad/issues/1262)]
  * driver/docker: Added a client options to set SELinux labels for container
    bind mounts. [[GH-788](https://github.com/hashicorp/nomad/issues/788)]
  * driver/docker: Enabled SSL by default for pulling images from docker
    registries. [[GH-1336](https://github.com/hashicorp/nomad/issues/1336)]
  * server: If Consul is available, automatically bootstrap Nomad Servers
    using the `_nomad` service in Consul.  [[GH-1276](https://github.com/hashicorp/nomad/issues/1276)]

BUG FIXES:
  * core: Improve garbage collection of allocations and nodes [[GH-1256](https://github.com/hashicorp/nomad/issues/1256)]
  * core: Fix a potential deadlock if establishing leadership fails and is
    retried [[GH-1231](https://github.com/hashicorp/nomad/issues/1231)]
  * core: Do not restart successful batch jobs when the node is removed/drained
    [[GH-1205](https://github.com/hashicorp/nomad/issues/1205)]
  * core: Fix an issue in which the scheduler could be invoked with insufficient
    state [[GH-1339](https://github.com/hashicorp/nomad/issues/1339)]
  * core: Updated User, Meta or Resources in a task cause create/destroy updates
    [GH-1128, GH-1153]
  * core: Fix blocked evaluations being run without properly accounting for
    priority [[GH-1183](https://github.com/hashicorp/nomad/issues/1183)]
  * api: Tasks are no longer allowed to have slashes in their name [[GH-1210](https://github.com/hashicorp/nomad/issues/1210)]
  * client: Delete tmp files used to communicate with executor [[GH-1241](https://github.com/hashicorp/nomad/issues/1241)]
  * client: Prevent the client from restoring with incorrect task state [[GH-1294](https://github.com/hashicorp/nomad/issues/1294)]
  * discovery: Ensure service and check names are unique [GH-1143, GH-1144]
  * driver/docker: Ensure docker client doesn't time out after a minute.
    [[GH-1184](https://github.com/hashicorp/nomad/issues/1184)]
  * driver/java: Fix issue in which Java on darwin attempted to chroot [[GH-1262](https://github.com/hashicorp/nomad/issues/1262)]
  * driver/docker: Fix issue in which logs could be spliced [[GH-1322](https://github.com/hashicorp/nomad/issues/1322)]

## 0.3.2 (April 22, 2016)

IMPROVEMENTS:
  * core: Garbage collection partitioned to avoid system delays [[GH-1012](https://github.com/hashicorp/nomad/issues/1012)]
  * core: Allow count zero task groups to enable blue/green deploys [[GH-931](https://github.com/hashicorp/nomad/issues/931)]
  * core: Validate driver configurations when submitting jobs [GH-1062, GH-1089]
  * core: Job Deregister forces an evaluation for the job even if it doesn't
    exist [[GH-981](https://github.com/hashicorp/nomad/issues/981)]
  * core: Rename successfully finished allocations to "Complete" rather than
    "Dead" for clarity [[GH-975](https://github.com/hashicorp/nomad/issues/975)]
  * cli: `alloc-status` explains restart decisions [[GH-984](https://github.com/hashicorp/nomad/issues/984)]
  * cli: `node-drain -self` drains the local node [[GH-1068](https://github.com/hashicorp/nomad/issues/1068)]
  * cli: `node-status -self` queries the local node [[GH-1004](https://github.com/hashicorp/nomad/issues/1004)]
  * cli: Destructive commands now require confirmation [[GH-983](https://github.com/hashicorp/nomad/issues/983)]
  * cli: `alloc-status` display is less verbose by default [[GH-946](https://github.com/hashicorp/nomad/issues/946)]
  * cli: `server-members` displays the current leader in each region [[GH-935](https://github.com/hashicorp/nomad/issues/935)]
  * cli: `run` has an `-output` flag to emit a JSON version of the job [[GH-990](https://github.com/hashicorp/nomad/issues/990)]
  * cli: New `inspect` command to display a submitted job's specification
    [[GH-952](https://github.com/hashicorp/nomad/issues/952)]
  * cli: `node-status` display is less verbose by default and shows a node's
    total resources [[GH-946](https://github.com/hashicorp/nomad/issues/946)]
  * client: `artifact` source can be interpreted [[GH-1070](https://github.com/hashicorp/nomad/issues/1070)]
  * client: Add IP and Port environment variables [[GH-1099](https://github.com/hashicorp/nomad/issues/1099)]
  * client: Nomad fingerprinter to detect client's version [[GH-965](https://github.com/hashicorp/nomad/issues/965)]
  * client: Tasks can interpret Meta set in the task group and job [[GH-985](https://github.com/hashicorp/nomad/issues/985)]
  * client: All tasks in a task group are killed when a task fails [[GH-962](https://github.com/hashicorp/nomad/issues/962)]
  * client: Pass environment variables from host to exec based tasks [[GH-970](https://github.com/hashicorp/nomad/issues/970)]
  * client: Allow task's to be run as particular user [GH-950, GH-978]
  * client: `artifact` block now supports downloading paths relative to the
    task's directory [[GH-944](https://github.com/hashicorp/nomad/issues/944)]
  * docker: Timeout communications with Docker Daemon to avoid deadlocks with
    misbehaving Docker Daemon [[GH-1117](https://github.com/hashicorp/nomad/issues/1117)]
  * discovery: Support script based health checks [[GH-986](https://github.com/hashicorp/nomad/issues/986)]
  * discovery: Allowing registration of services which don't expose ports
    [[GH-1092](https://github.com/hashicorp/nomad/issues/1092)]
  * driver/docker: Support for `tty` and `interactive` options [[GH-1059](https://github.com/hashicorp/nomad/issues/1059)]
  * jobspec: Improved validation of services referencing port labels [[GH-1097](https://github.com/hashicorp/nomad/issues/1097)]
  * periodic: Periodic jobs are always evaluated in UTC timezone [[GH-1074](https://github.com/hashicorp/nomad/issues/1074)]

BUG FIXES:
  * core: Prevent garbage collection of running batch jobs [[GH-989](https://github.com/hashicorp/nomad/issues/989)]
  * core: Trigger System scheduler when Node drain is disabled [[GH-1106](https://github.com/hashicorp/nomad/issues/1106)]
  * core: Fix issue where in-place updated allocation double counted resources
    [[GH-957](https://github.com/hashicorp/nomad/issues/957)]
  * core: Fix drained, batched allocations from being migrated indefinitely
    [[GH-1086](https://github.com/hashicorp/nomad/issues/1086)]
  * client: Garbage collect Docker containers on exit [[GH-1071](https://github.com/hashicorp/nomad/issues/1071)]
  * client: Fix common exec failures on CentOS and Amazon Linux [[GH-1009](https://github.com/hashicorp/nomad/issues/1009)]
  * client: Fix S3 artifact downloading with IAM credentials [[GH-1113](https://github.com/hashicorp/nomad/issues/1113)]
  * client: Fix handling of environment variables containing multiple equal
    signs [[GH-1115](https://github.com/hashicorp/nomad/issues/1115)]

## 0.3.1 (March 16, 2016)

__BACKWARDS INCOMPATIBILITIES:__
  * Service names that dont conform to RFC-1123 and RFC-2782 will fail
    validation. To fix, change service name to conform to the RFCs before
    running the job [[GH-915](https://github.com/hashicorp/nomad/issues/915)]
  * Jobs that downloaded artifacts will have to be updated to the new syntax and
    be resubmitted. The new syntax consolidates artifacts to the `task` rather
    than being duplicated inside each driver config [[GH-921](https://github.com/hashicorp/nomad/issues/921)]

IMPROVEMENTS:
  * cli: Validate job file schemas [[GH-900](https://github.com/hashicorp/nomad/issues/900)]
  * client: Add environment variables for task name, allocation ID/Name/Index
    [GH-869, GH-896]
  * client: Starting task is retried under the restart policy if the error is
    recoverable [[GH-859](https://github.com/hashicorp/nomad/issues/859)]
  * client: Allow tasks to download artifacts, which can be archives, prior to
    starting [[GH-921](https://github.com/hashicorp/nomad/issues/921)]
  * config: Validate Nomad configuration files [[GH-910](https://github.com/hashicorp/nomad/issues/910)]
  * config: Client config allows reserving resources [[GH-910](https://github.com/hashicorp/nomad/issues/910)]
  * driver/docker: Support for ECR [[GH-858](https://github.com/hashicorp/nomad/issues/858)]
  * driver/docker: Periodic Fingerprinting [[GH-893](https://github.com/hashicorp/nomad/issues/893)]
  * driver/docker: Preventing port reservation for log collection on Unix platforms [[GH-897](https://github.com/hashicorp/nomad/issues/897)]
  * driver/rkt: Pass DNS information to rkt driver [[GH-892](https://github.com/hashicorp/nomad/issues/892)]
  * jobspec: Require RFC-1123 and RFC-2782 valid service names [[GH-915](https://github.com/hashicorp/nomad/issues/915)]

BUG FIXES:
  * core: No longer cancel evaluations that are delayed in the plan queue
    [[GH-884](https://github.com/hashicorp/nomad/issues/884)]
  * api: Guard client/fs/ APIs from being accessed on a non-client node [[GH-890](https://github.com/hashicorp/nomad/issues/890)]
  * client: Allow dashes in variable names during interpolation [[GH-857](https://github.com/hashicorp/nomad/issues/857)]
  * client: Updating kill timeout adheres to operator specified maximum value [[GH-878](https://github.com/hashicorp/nomad/issues/878)]
  * client: Fix a case in which clients would pull but not run allocations
    [[GH-906](https://github.com/hashicorp/nomad/issues/906)]
  * consul: Remove concurrent map access [[GH-874](https://github.com/hashicorp/nomad/issues/874)]
  * driver/exec: Stopping tasks with more than one pid in a cgroup [[GH-855](https://github.com/hashicorp/nomad/issues/855)]
  * client/executor/linux: Add /run/resolvconf/ to chroot so DNS works [[GH-905](https://github.com/hashicorp/nomad/issues/905)]

## 0.3.0 (February 25, 2016)

__BACKWARDS INCOMPATIBILITIES:__
  * Stdout and Stderr log files of tasks have moved from task/local to
    alloc/logs [[GH-851](https://github.com/hashicorp/nomad/issues/851)]
  * Any users of the runtime environment variable `$NOMAD_PORT_` will need to
    update to the new `${NOMAD_ADDR_}` variable [[GH-704](https://github.com/hashicorp/nomad/issues/704)]
  * Service names that include periods will fail validation. To fix, remove any
    periods from the service name before running the job [[GH-770](https://github.com/hashicorp/nomad/issues/770)]
  * Task resources are now validated and enforce minimum resources. If a job
    specifies resources below the minimum they will need to be updated [[GH-739](https://github.com/hashicorp/nomad/issues/739)]
  * Node ID is no longer specifiable. For users who have set a custom Node
    ID, the node should be drained before Nomad is updated and the data_dir
    should be deleted before starting for the first time [[GH-675](https://github.com/hashicorp/nomad/issues/675)]
  * Users of custom restart policies should update to the new syntax which adds
    a `mode` field. The `mode` can be either `fail` or `delay`. The default for
    `batch` and `service` jobs is `fail` and `delay` respectively [[GH-594](https://github.com/hashicorp/nomad/issues/594)]
  * All jobs that interpret variables in constraints or driver configurations
    will need to be updated to the new syntax which wraps the interpreted
    variable in curly braces. (`$node.class` becomes `${node.class}`) [[GH-760](https://github.com/hashicorp/nomad/issues/760)]

IMPROVEMENTS:
  * core: Populate job status [[GH-663](https://github.com/hashicorp/nomad/issues/663)]
  * core: Cgroup fingerprinter [[GH-712](https://github.com/hashicorp/nomad/issues/712)]
  * core: Node class constraint [[GH-618](https://github.com/hashicorp/nomad/issues/618)]
  * core: User specifiable kill timeout [[GH-624](https://github.com/hashicorp/nomad/issues/624)]
  * core: Job queueing via blocked evaluations  [[GH-726](https://github.com/hashicorp/nomad/issues/726)]
  * core: Only reschedule failed batch allocations [[GH-746](https://github.com/hashicorp/nomad/issues/746)]
  * core: Add available nodes by DC to AllocMetrics [[GH-619](https://github.com/hashicorp/nomad/issues/619)]
  * core: Improve scheduler retry logic under contention [[GH-787](https://github.com/hashicorp/nomad/issues/787)]
  * core: Computed node class and stack optimization [GH-691, GH-708]
  * core: Improved restart policy with more user configuration [[GH-594](https://github.com/hashicorp/nomad/issues/594)]
  * core: Periodic specification for jobs [GH-540, GH-657, GH-659, GH-668]
  * core: Batch jobs are garbage collected from the Nomad Servers [[GH-586](https://github.com/hashicorp/nomad/issues/586)]
  * core: Free half the CPUs on leader node for use in plan queue and evaluation
    broker [[GH-812](https://github.com/hashicorp/nomad/issues/812)]
  * core: Seed random number generator used to randomize node traversal order
    during scheduling [[GH-808](https://github.com/hashicorp/nomad/issues/808)]
  * core: Performance improvements [GH-823, GH-825, GH-827, GH-830, GH-832,
    GH-833, GH-834, GH-839]
  * core/api: System garbage collection endpoint [[GH-828](https://github.com/hashicorp/nomad/issues/828)]
  * core/api: Allow users to set arbitrary headers via agent config [[GH-699](https://github.com/hashicorp/nomad/issues/699)]
  * core/cli: Prefix based lookups of allocs/nodes/evals/jobs [[GH-575](https://github.com/hashicorp/nomad/issues/575)]
  * core/cli: Print short identifiers and UX cleanup [GH-675, GH-693, GH-692]
  * core/client: Client pulls minimum set of required allocations [[GH-731](https://github.com/hashicorp/nomad/issues/731)]
  * cli: Output of agent-info is sorted [[GH-617](https://github.com/hashicorp/nomad/issues/617)]
  * cli: Eval monitor detects zero wait condition [[GH-776](https://github.com/hashicorp/nomad/issues/776)]
  * cli: Ability to navigate allocation directories [GH-709, GH-798]
  * client: Batch allocation updates to the server [[GH-835](https://github.com/hashicorp/nomad/issues/835)]
  * client: Log rotation for all drivers [GH-685, GH-763, GH-819]
  * client: Only download artifacts from http, https, and S3 [[GH-841](https://github.com/hashicorp/nomad/issues/841)]
  * client: Create a tmp/ directory inside each task directory [[GH-757](https://github.com/hashicorp/nomad/issues/757)]
  * client: Store when an allocation was received by the client [[GH-821](https://github.com/hashicorp/nomad/issues/821)]
  * client: Heartbeating and saving state resilient under high load [[GH-811](https://github.com/hashicorp/nomad/issues/811)]
  * client: Handle updates to tasks Restart Policy and KillTimeout [[GH-751](https://github.com/hashicorp/nomad/issues/751)]
  * client: Killing a driver handle is retried with an exponential backoff
    [[GH-809](https://github.com/hashicorp/nomad/issues/809)]
  * client: Send Node to server when periodic fingerprinters change Node
    attributes/metadata [[GH-749](https://github.com/hashicorp/nomad/issues/749)]
  * client/api: File-system access to allocation directories [[GH-669](https://github.com/hashicorp/nomad/issues/669)]
  * drivers: Validate the "command" field contains a single value [[GH-842](https://github.com/hashicorp/nomad/issues/842)]
  * drivers: Interpret Nomad variables in environment variables/args [[GH-653](https://github.com/hashicorp/nomad/issues/653)]
  * driver/rkt: Add support for CPU/Memory isolation [[GH-610](https://github.com/hashicorp/nomad/issues/610)]
  * driver/rkt: Add support for mounting alloc/task directory [[GH-645](https://github.com/hashicorp/nomad/issues/645)]
  * driver/docker: Support for .dockercfg based auth for private registries
    [[GH-773](https://github.com/hashicorp/nomad/issues/773)]

BUG FIXES:
  * core: Node drain could only be partially applied [[GH-750](https://github.com/hashicorp/nomad/issues/750)]
  * core: Fix panic when eval Ack occurs at delivery limit [[GH-790](https://github.com/hashicorp/nomad/issues/790)]
  * cli: Handle parsing of un-named ports [[GH-604](https://github.com/hashicorp/nomad/issues/604)]
  * cli: Enforce absolute paths for data directories [[GH-622](https://github.com/hashicorp/nomad/issues/622)]
  * client: Cleanup of the allocation directory [[GH-755](https://github.com/hashicorp/nomad/issues/755)]
  * client: Improved stability under high contention [[GH-789](https://github.com/hashicorp/nomad/issues/789)]
  * client: Handle non-200 codes when parsing AWS metadata [[GH-614](https://github.com/hashicorp/nomad/issues/614)]
  * client: Unmounted of shared alloc dir when client is rebooted [[GH-755](https://github.com/hashicorp/nomad/issues/755)]
  * client/consul: Service name changes handled properly [[GH-766](https://github.com/hashicorp/nomad/issues/766)]
  * driver/rkt: handle broader format of rkt version outputs [[GH-745](https://github.com/hashicorp/nomad/issues/745)]
  * driver/qemu: failed to load image and kvm accelerator fixes [[GH-656](https://github.com/hashicorp/nomad/issues/656)]

## 0.2.3 (December 17, 2015)

BUG FIXES:
  * core: Task States not being properly updated [[GH-600](https://github.com/hashicorp/nomad/issues/600)]
  * client: Fixes for user lookup to support CoreOS [[GH-591](https://github.com/hashicorp/nomad/issues/591)]
  * discovery: Using a random prefix for nomad managed services [[GH-579](https://github.com/hashicorp/nomad/issues/579)]
  * discovery: De-Registering Tasks while Nomad sleeps before failed tasks are
    restarted.
  * discovery: Fixes for service registration when multiple allocations are bin
    packed on a node [[GH-583](https://github.com/hashicorp/nomad/issues/583)]
  * configuration: Sort configuration files [[GH-588](https://github.com/hashicorp/nomad/issues/588)]
  * cli: RetryInterval was not being applied properly [[GH-601](https://github.com/hashicorp/nomad/issues/601)]

## 0.2.2 (December 11, 2015)

IMPROVEMENTS:
  * core: Enable `raw_exec` driver in dev mode [[GH-558](https://github.com/hashicorp/nomad/issues/558)]
  * cli: Server join/retry-join command line and config options [[GH-527](https://github.com/hashicorp/nomad/issues/527)]
  * cli: Nomad reports which config files are loaded at start time, or if none
    are loaded [[GH-536](https://github.com/hashicorp/nomad/issues/536)], [[GH-553](https://github.com/hashicorp/nomad/issues/553)]

BUG FIXES:
  * core: Send syslog to `LOCAL0` by default as previously documented [[GH-547](https://github.com/hashicorp/nomad/issues/547)]
  * client: remove all calls to default logger [[GH-570](https://github.com/hashicorp/nomad/issues/570)]
  * consul: Nomad is less noisy when Consul is not running [[GH-567](https://github.com/hashicorp/nomad/issues/567)]
  * consul: Nomad only deregisters services that it created [[GH-568](https://github.com/hashicorp/nomad/issues/568)]
  * driver/exec: Shutdown a task now sends the interrupt signal first to the
    process before forcefully killing it. [[GH-543](https://github.com/hashicorp/nomad/issues/543)]
  * driver/docker: Docker driver no longer leaks unix domain socket connections
    [[GH-556](https://github.com/hashicorp/nomad/issues/556)]
  * fingerprint/network: Now correctly detects interfaces on Windows [[GH-382](https://github.com/hashicorp/nomad/issues/382)]

## 0.2.1 (November 28, 2015)

IMPROVEMENTS:

  * core: Can specify a whitelist for activating drivers [[GH-467](https://github.com/hashicorp/nomad/issues/467)]
  * core: Can specify a whitelist for activating fingerprinters [[GH-488](https://github.com/hashicorp/nomad/issues/488)]
  * core/api: Can list all known regions in the cluster [[GH-495](https://github.com/hashicorp/nomad/issues/495)]
  * client/spawn: spawn package tests made portable (work on Windows) [[GH-442](https://github.com/hashicorp/nomad/issues/442)]
  * client/executor: executor package tests made portable (work on Windows) [[GH-497](https://github.com/hashicorp/nomad/issues/497)]
  * client/driver: driver package tests made portable (work on windows) [[GH-502](https://github.com/hashicorp/nomad/issues/502)]
  * client/discovery: Added more consul client api configuration options [[GH-503](https://github.com/hashicorp/nomad/issues/503)]
  * driver/docker: Added TLS client options to the config file [[GH-480](https://github.com/hashicorp/nomad/issues/480)]
  * jobspec: More flexibility in naming Services [[GH-509](https://github.com/hashicorp/nomad/issues/509)]

BUG FIXES:

  * core: Shared reference to DynamicPorts caused port conflicts when scheduling
    count > 1 [[GH-494](https://github.com/hashicorp/nomad/issues/494)]
  * client/restart policy: Not restarting Batch Jobs if the exit code is 0 [[GH-491](https://github.com/hashicorp/nomad/issues/491)]
  * client/service discovery: Make Service IDs unique [[GH-479](https://github.com/hashicorp/nomad/issues/479)]
  * client/service: Fixes update to check definitions and services which are already registered [[GH-498](https://github.com/hashicorp/nomad/issues/498)]
  * driver/docker: Expose the container port instead of the host port [[GH-466](https://github.com/hashicorp/nomad/issues/466)]
  * driver/docker: Support `port_map` for static ports [[GH-476](https://github.com/hashicorp/nomad/issues/476)]
  * driver/docker: Pass 0.2.0-style port environment variables to the docker container [[GH-476](https://github.com/hashicorp/nomad/issues/476)]
  * jobspec: distinct_hosts constraint can be specified as a boolean (previously panicked) [[GH-501](https://github.com/hashicorp/nomad/issues/501)]

## 0.2.0 (November 18, 2015)

__BACKWARDS INCOMPATIBILITIES:__

  * core: HTTP API `/v1/node/<id>/allocations` returns full Allocation and not
    stub [[GH-402](https://github.com/hashicorp/nomad/issues/402)]
  * core: Removed weight and hard/soft fields in constraints [[GH-351](https://github.com/hashicorp/nomad/issues/351)]
  * drivers: Qemu and Java driver configurations have been updated to both use
    `artifact_source` as the source for external images/jars to be ran
  * jobspec: New reserved and dynamic port specification [[GH-415](https://github.com/hashicorp/nomad/issues/415)]
  * jobspec/drivers: Driver configuration supports arbitrary struct to be
    passed in jobspec [[GH-415](https://github.com/hashicorp/nomad/issues/415)]

FEATURES:

  * core: Blocking queries supported in API [[GH-366](https://github.com/hashicorp/nomad/issues/366)]
  * core: System Scheduler that runs tasks on every node [[GH-287](https://github.com/hashicorp/nomad/issues/287)]
  * core: Regexp, version and lexical ordering constraints [[GH-271](https://github.com/hashicorp/nomad/issues/271)]
  * core: distinctHost constraint ensures Task Groups are running on distinct
    clients [[GH-321](https://github.com/hashicorp/nomad/issues/321)]
  * core: Service block definition with Consul registration [GH-463, GH-460,
    GH-458, GH-455, GH-446, GH-425]
  * client: GCE Fingerprinting [[GH-215](https://github.com/hashicorp/nomad/issues/215)]
  * client: Restart policy for task groups enforced by the client [GH-369,
    GH-393]
  * driver/rawexec: Raw Fork/Exec Driver [[GH-237](https://github.com/hashicorp/nomad/issues/237)]
  * driver/rkt: Experimental Rkt Driver [GH-165, GH-247]
  * drivers: Add support for downloading external artifacts to execute for
    Exec, Raw exec drivers [[GH-381](https://github.com/hashicorp/nomad/issues/381)]

IMPROVEMENTS:

  * core: Configurable Node GC threshold [[GH-362](https://github.com/hashicorp/nomad/issues/362)]
  * core: Overlap plan verification and plan application for increased
    throughput [[GH-272](https://github.com/hashicorp/nomad/issues/272)]
  * cli: Output of `alloc-status` also displays task state [[GH-424](https://github.com/hashicorp/nomad/issues/424)]
  * cli: Output of `server-members` is sorted [[GH-323](https://github.com/hashicorp/nomad/issues/323)]
  * cli: Show node attributes in `node-status` [[GH-313](https://github.com/hashicorp/nomad/issues/313)]
  * client/fingerprint: Network fingerprinter detects interface suitable for
    use, rather than defaulting to eth0 [GH-334, GH-356]
  * client: Client Restore State properly reattaches to tasks and recreates
    them as needed [GH-364, GH-380, GH-388, GH-392, GH-394, GH-397, GH-408]
  * client: Periodic Fingerprinting [[GH-391](https://github.com/hashicorp/nomad/issues/391)]
  * client: Precise snapshotting of TaskRunner and AllocRunner [GH-403, GH-411]
  * client: Task State is tracked by client [[GH-416](https://github.com/hashicorp/nomad/issues/416)]
  * client: Test Skip Detection [[GH-221](https://github.com/hashicorp/nomad/issues/221)]
  * driver/docker: Can now specify auth for docker pull [[GH-390](https://github.com/hashicorp/nomad/issues/390)]
  * driver/docker: Can now specify DNS and DNSSearch options [[GH-390](https://github.com/hashicorp/nomad/issues/390)]
  * driver/docker: Can now specify the container's hostname [[GH-426](https://github.com/hashicorp/nomad/issues/426)]
  * driver/docker: Containers now have names based on the task name. [[GH-389](https://github.com/hashicorp/nomad/issues/389)]
  * driver/docker: Mount task local and alloc directory to docker containers [[GH-290](https://github.com/hashicorp/nomad/issues/290)]
  * driver/docker: Now accepts any value for `network_mode` to support userspace networking plugins in docker 1.9
  * driver/java: Pass JVM options in java driver [GH-293, GH-297]
  * drivers: Use BlkioWeight rather than BlkioThrottleReadIopsDevice [[GH-222](https://github.com/hashicorp/nomad/issues/222)]
  * jobspec and drivers: Driver configuration supports arbitrary struct to be passed in jobspec [[GH-415](https://github.com/hashicorp/nomad/issues/415)]

BUG FIXES:

  * core: Nomad Client/Server RPC codec encodes strings properly [[GH-420](https://github.com/hashicorp/nomad/issues/420)]
  * core: Reset Nack timer in response to scheduler operations [[GH-325](https://github.com/hashicorp/nomad/issues/325)]
  * core: Scheduler checks for updates to environment variables [[GH-327](https://github.com/hashicorp/nomad/issues/327)]
  * cli: Fix crash when -config was given a directory or empty path [[GH-119](https://github.com/hashicorp/nomad/issues/119)]
  * client/fingerprint: Use correct local interface on OS X [GH-361, GH-365]
  * client: Nomad Client doesn't restart failed containers [[GH-198](https://github.com/hashicorp/nomad/issues/198)]
  * client: Reap spawn-daemon process, avoiding a zombie process [[GH-240](https://github.com/hashicorp/nomad/issues/240)]
  * client: Resource exhausted errors because of link-speed zero [GH-146,
    GH-205]
  * client: Restarting Nomad Client leads to orphaned containers [[GH-159](https://github.com/hashicorp/nomad/issues/159)]
  * driver/docker: Apply SELinux label for mounting directories in docker
    [[GH-377](https://github.com/hashicorp/nomad/issues/377)]
  * driver/docker: Docker driver exposes ports when creating container [GH-212,
    GH-412]
  * driver/docker: Docker driver uses docker environment variables correctly
    [[GH-407](https://github.com/hashicorp/nomad/issues/407)]
  * driver/qemu: Qemu fingerprint and tests work on both windows/linux [[GH-352](https://github.com/hashicorp/nomad/issues/352)]

## 0.1.2 (October 6, 2015)

IMPROVEMENTS:

  * client: Nomad client cleans allocations on exit when in dev mode [[GH-214](https://github.com/hashicorp/nomad/issues/214)]
  * drivers: Use go-getter for artifact retrieval, add artifact support to
    Exec, Raw Exec drivers [[GH-288](https://github.com/hashicorp/nomad/issues/288)]

## 0.1.1 (October 5, 2015)

IMPROVEMENTS:

  * cli: Nomad Client configurable from command-line [[GH-191](https://github.com/hashicorp/nomad/issues/191)]
  * client/fingerprint: Native IP detection and user specifiable network
    interface for fingerprinting [[GH-189](https://github.com/hashicorp/nomad/issues/189)]
  * driver/docker: Docker networking mode is configurable [[GH-184](https://github.com/hashicorp/nomad/issues/184)]
  * drivers: Set task environment variables [[GH-206](https://github.com/hashicorp/nomad/issues/206)]

BUG FIXES:

  * client/fingerprint: Network fingerprinting failed if default network
    interface did not exist [[GH-189](https://github.com/hashicorp/nomad/issues/189)]
  * client: Fixed issue where network resources throughput would be set to 0
    MBits if the link speed could not be determined [[GH-205](https://github.com/hashicorp/nomad/issues/205)]
  * client: Improved detection of Nomad binary [[GH-181](https://github.com/hashicorp/nomad/issues/181)]
  * driver/docker: Docker dynamic port mapping were not being set properly
    [[GH-199](https://github.com/hashicorp/nomad/issues/199)]

## 0.1.0 (September 28, 2015)

  * Initial release
<|MERGE_RESOLUTION|>--- conflicted
+++ resolved
@@ -1,5 +1,3 @@
-<<<<<<< HEAD
-=======
 ## 0.9.1 (Unreleased)
 
 BUG FIXES:
@@ -11,7 +9,6 @@
 * driver/docker: Fix regression around volume handling [[GH-5572](https://github.com/hashicorp/nomad/pull/5572)]
 * driver/exec: Fix an issue where raw_exec and exec processes are leaked when nomad agent is restarted [[GH-5598](https://github.com/hashicorp/nomad/pull/5598)]
 
->>>>>>> 3f491a66
 ## 0.9.0 (April 9, 2019)
 
 __BACKWARDS INCOMPATIBILITIES:__
