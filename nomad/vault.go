--- conflicted
+++ resolved
@@ -880,20 +880,12 @@
 
 	// Read and parse the fields
 	var data struct {
-<<<<<<< HEAD
-		ExplicitMaxTtl int `mapstructure:"explicit_max_ttl"`
-		Orphan         bool
-		Period         int
-		TokenPeriod    int `mapstructure:"token_period"`
-		Renewable      bool
-=======
 		ExplicitMaxTtl      int `mapstructure:"explicit_max_ttl"`
 		TokenExplicitMaxTtl int `mapstructure:"token_explicit_max_ttl"`
 		Orphan              bool
 		Period              int
 		TokenPeriod         int `mapstructure:"token_period"`
 		Renewable           bool
->>>>>>> 9210bde9
 	}
 	if err := mapstructure.WeakDecode(rsecret.Data, &data); err != nil {
 		return fmt.Errorf("failed to parse Vault role's data block: %v", err)
