package api

import "github.com/hashicorp/nomad/helper"

// Resources encapsulates the required resources of
// a given task or task group.
type Resources struct {
	CPU      *int
	MemoryMB *int `mapstructure:"memory"`
	DiskMB   *int `mapstructure:"disk"`
	IOPS     *int
	Networks []*NetworkResource
}

// Canonicalize will supply missing values in the cases
// where they are not provided.
func (r *Resources) Canonicalize() {
	defaultResources := DefaultResources()
	if r.CPU == nil {
		r.CPU = defaultResources.CPU
	}
	if r.MemoryMB == nil {
<<<<<<< HEAD
		r.MemoryMB = helper.IntToPtr(300)
=======
		r.MemoryMB = defaultResources.MemoryMB
>>>>>>> 5acf776d
	}
	if r.IOPS == nil {
		r.IOPS = defaultResources.IOPS
	}
	for _, n := range r.Networks {
		n.Canonicalize()
	}
}

// DefaultResources is a small resources object that contains the
// default resources requests that we will provide to an object.
// ---  THIS FUNCTION IS REPLICATED IN nomad/structs/structs.go
// and should be kept in sync.
func DefaultResources() *Resources {
	return &Resources{
		CPU:      helper.IntToPtr(100),
		MemoryMB: helper.IntToPtr(300),
		IOPS:     helper.IntToPtr(0),
	}
}

// MinResources is a small resources object that contains the
// absolute minimum resources that we will provide to an object.
// This should not be confused with the defaults which are
// provided in DefaultResources() ---  THIS LOGIC IS REPLICATED
// IN nomad/structs/structs.go and should be kept in sync.
func MinResources() *Resources {
	return &Resources{
		CPU:      helper.IntToPtr(100),
		MemoryMB: helper.IntToPtr(10),
		IOPS:     helper.IntToPtr(0),
	}
}

// Merge merges this resource with another resource.
func (r *Resources) Merge(other *Resources) {
	if other == nil {
		return
	}
	if other.CPU != nil {
		r.CPU = other.CPU
	}
	if other.MemoryMB != nil {
		r.MemoryMB = other.MemoryMB
	}
	if other.DiskMB != nil {
		r.DiskMB = other.DiskMB
	}
	if other.IOPS != nil {
		r.IOPS = other.IOPS
	}
	if len(other.Networks) != 0 {
		r.Networks = other.Networks
	}
}

type Port struct {
	Label string
	Value int `mapstructure:"static"`
}

// NetworkResource is used to describe required network
// resources of a given task.
type NetworkResource struct {
	Device        string
	CIDR          string
	IP            string
	MBits         *int
	ReservedPorts []Port
	DynamicPorts  []Port
}

func (n *NetworkResource) Canonicalize() {
	if n.MBits == nil {
		n.MBits = helper.IntToPtr(10)
	}
}<|MERGE_RESOLUTION|>--- conflicted
+++ resolved
@@ -20,11 +20,7 @@
 		r.CPU = defaultResources.CPU
 	}
 	if r.MemoryMB == nil {
-<<<<<<< HEAD
-		r.MemoryMB = helper.IntToPtr(300)
-=======
 		r.MemoryMB = defaultResources.MemoryMB
->>>>>>> 5acf776d
 	}
 	if r.IOPS == nil {
 		r.IOPS = defaultResources.IOPS
