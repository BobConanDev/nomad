--- conflicted
+++ resolved
@@ -3,12 +3,9 @@
 import { alias, readOnly } from '@ember/object/computed';
 import Controller from '@ember/controller';
 import { action, computed, get } from '@ember/object';
-<<<<<<< HEAD
 import { qpBuilder } from 'nomad-ui/utils/classes/query-params';
-=======
 import { scheduleOnce } from '@ember/runloop';
 import intersection from 'lodash.intersection';
->>>>>>> 20bbdba0
 import Sortable from 'nomad-ui/mixins/sortable';
 import Searchable from 'nomad-ui/mixins/searchable';
 import WithNamespaceResetting from 'nomad-ui/mixins/with-namespace-resetting';
@@ -120,7 +117,6 @@
     return this.model.scale(count);
   }
 
-<<<<<<< HEAD
   get taskGroup() {
     return this.model;
   }
@@ -137,7 +133,6 @@
         qpBuilder({ jobNamespace: job.get('namespace.name') || 'default' }),
       ],
     };
-=======
   get optionsAllocationStatus() {
     return [
       { key: 'pending', label: 'Pending' },
@@ -163,6 +158,5 @@
 
   setFacetQueryParam(queryParam, selection) {
     this.set(queryParam, serialize(selection));
->>>>>>> 20bbdba0
   }
 }