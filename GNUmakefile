--- conflicted
+++ resolved
@@ -220,8 +220,7 @@
 	@rm -f $(GOPATH)/bin/nomad
 	@$(MAKE) --no-print-directory \
 		$(DEV_TARGET) \
-<<<<<<< HEAD
-		GO_TAGS="nomad_test ent $(NOMAD_UI_TAG)"
+		GO_TAGS="ent $(NOMAD_UI_TAG)"
 	@mkdir -p $(PROJECT_ROOT)/bin
 	@mkdir -p $(GOPATH)/bin
 	@cp $(PROJECT_ROOT)/$(DEV_TARGET) $(PROJECT_ROOT)/bin/
@@ -239,10 +238,7 @@
 	@rm -f $(GOPATH)/bin/nomad
 	@$(MAKE) --no-print-directory \
 		$(DEV_TARGET) \
-		GO_TAGS="nomad_test pro $(NOMAD_UI_TAG)"
-=======
-		GO_TAGS="$(NOMAD_UI_TAG)"
->>>>>>> 5066268e
+		GO_TAGS="pro $(NOMAD_UI_TAG)"
 	@mkdir -p $(PROJECT_ROOT)/bin
 	@mkdir -p $(GOPATH)/bin
 	@cp $(PROJECT_ROOT)/$(DEV_TARGET) $(PROJECT_ROOT)/bin/
@@ -253,17 +249,13 @@
 prerelease: check generate ember-dist static-assets ## Generate all the static assets for a Nomad release
 
 .PHONY: release
-<<<<<<< HEAD
-release: GO_TAGS=ui ent
-=======
-release: GO_TAGS=ui release
->>>>>>> 5066268e
+release: GO_TAGS=ui release ent
 release: clean $(foreach t,$(ALL_TARGETS),pkg/$(t).zip) ## Build all release packages which can be built on this platform.
 	@echo "==> Results:"
 	@tree --dirsfirst $(PROJECT_ROOT)/pkg
 
 .PHONY: prorelease
-prorelease: GO_TAGS=ui pro
+prorelease: GO_TAGS=ui release pro
 prorelease: clean $(foreach t,$(ALL_TARGETS),pkg/$(t).zip) ## Build all release packages which can be built on this platform.
 	@echo "==> Results:"
 	@tree --dirsfirst $(PROJECT_ROOT)/pkg
@@ -283,14 +275,10 @@
 	@go test $(if $(VERBOSE),-v) \
 			-cover \
 			-timeout=900s \
-<<<<<<< HEAD
-			-tags="nomad_test ent $(if $(HAS_LXC),lxc)" ./... >test.log ; echo $$? > exit-code
-	@echo "Exit code: $$(cat exit-code)" >> test.log
-	@grep -A1 -- '--- FAIL:' test.log || true
-	@grep '^FAIL' test.log || true
-	@grep -A10 'panic' test.log || true
-	@test "$$TRAVIS" == "true" && cat test.log || true
-	@if [ "$$(cat exit-code)" == "0" ] ; then echo "PASS" ; exit 0 ; else exit 1 ; fi
+			-tags="ent $(if $(HAS_LXC),lxc)" ./... $(if $(VERBOSE), >test.log ; echo $$? > exit-code)
+	@if [ $(VERBOSE) ] ; then \
+		bash -C "$(PROJECT_ROOT)/scripts/test_check.sh" ; \
+	fi
 
 .PHONY: protest
 protest: prodev ## Run Nomad test suites
@@ -299,14 +287,10 @@
 		go test \
 			-cover \
 			-timeout=900s \
-			-tags="nomad_test pro $(if $(HAS_LXC),lxc)" \
-			./...
-=======
-			-tags="$(if $(HAS_LXC),lxc)" ./... $(if $(VERBOSE), >test.log ; echo $$? > exit-code)
+			-tags="pro $(if $(HAS_LXC),lxc)" ./... $(if $(VERBOSE), >test.log ; echo $$? > exit-code)
 	@if [ $(VERBOSE) ] ; then \
 		bash -C "$(PROJECT_ROOT)/scripts/test_check.sh" ; \
 	fi
->>>>>>> 5066268e
 
 .PHONY: clean
 clean: GOPATH=$(shell go env GOPATH)
