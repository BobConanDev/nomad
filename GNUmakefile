SHELL = bash
PROJECT_ROOT := $(patsubst %/,%,$(dir $(abspath $(lastword $(MAKEFILE_LIST)))))
THIS_OS := $(shell uname)

GIT_COMMIT := $(shell git rev-parse HEAD)
GIT_DIRTY := $(if $(shell git status --porcelain),+CHANGES)

GO_LDFLAGS := "-X github.com/hashicorp/nomad/version.GitCommit=$(GIT_COMMIT)$(GIT_DIRTY)"
GO_TAGS =

GO_TEST_CMD = $(if $(shell which gotestsum),gotestsum --,go test)

ifeq ($(origin GOTEST_PKGS_EXCLUDE), undefined)
GOTEST_PKGS ?= "./..."
else
GOTEST_PKGS=$(shell go list ./... | sed 's/github.com\/hashicorp\/nomad/./' | egrep -v "^($(GOTEST_PKGS_EXCLUDE))$$")
endif

default: help

ifeq (,$(findstring $(THIS_OS),Darwin Linux FreeBSD Windows))
$(error Building Nomad is currently only supported on Darwin and Linux.)
endif

# On Linux we build for Linux and Windows
ifeq (Linux,$(THIS_OS))

ifeq ($(TRAVIS),true)
$(info Running in Travis, verbose mode is disabled)
else
VERBOSE="true"
endif


ALL_TARGETS += linux_386 \
	linux_amd64 \
	linux_arm \
	linux_arm64 \
	windows_386 \
	windows_amd64

endif

# On MacOS, we only build for MacOS
ifeq (Darwin,$(THIS_OS))
ALL_TARGETS += darwin_amd64
endif

# On FreeBSD, we only build for FreeBSD
ifeq (FreeBSD,$(THIS_OS))
ALL_TARGETS += freebsd_amd64
endif

pkg/darwin_amd64/nomad: $(SOURCE_FILES) ## Build Nomad for darwin/amd64
	@echo "==> Building $@ with tags $(GO_TAGS)..."
	@CGO_ENABLED=1 GOOS=darwin GOARCH=amd64 \
		go build \
		-ldflags $(GO_LDFLAGS) \
		-tags "$(GO_TAGS)" \
		-o "$@"

pkg/freebsd_amd64/nomad: $(SOURCE_FILES) ## Build Nomad for freebsd/amd64
	@echo "==> Building $@..."
	@CGO_ENABLED=1 GOOS=freebsd GOARCH=amd64 \
		go build \
		-ldflags $(GO_LDFLAGS) \
		-tags "$(GO_TAGS)" \
		-o "$@"

pkg/linux_386/nomad: $(SOURCE_FILES) ## Build Nomad for linux/386
	@echo "==> Building $@ with tags $(GO_TAGS)..."
	@CGO_ENABLED=1 GOOS=linux GOARCH=386 \
		go build \
		-ldflags $(GO_LDFLAGS) \
		-tags "$(GO_TAGS)" \
		-o "$@"

pkg/linux_amd64/nomad: $(SOURCE_FILES) ## Build Nomad for linux/amd64
	@echo "==> Building $@ with tags $(GO_TAGS)..."
	@CGO_ENABLED=1 GOOS=linux GOARCH=amd64 \
		go build \
		-ldflags $(GO_LDFLAGS) \
		-tags "$(GO_TAGS)" \
		-o "$@"

pkg/linux_arm/nomad: $(SOURCE_FILES) ## Build Nomad for linux/arm
	@echo "==> Building $@ with tags $(GO_TAGS)..."
	@CGO_ENABLED=1 GOOS=linux GOARCH=arm CC=arm-linux-gnueabihf-gcc-5 \
		go build \
		-ldflags $(GO_LDFLAGS) \
		-tags "$(GO_TAGS)" \
		-o "$@"

pkg/linux_arm64/nomad: $(SOURCE_FILES) ## Build Nomad for linux/arm64
	@echo "==> Building $@ with tags $(GO_TAGS)..."
	@CGO_ENABLED=1 GOOS=linux GOARCH=arm64 CC=aarch64-linux-gnu-gcc-5 \
		go build \
		-ldflags $(GO_LDFLAGS) \
		-tags "$(GO_TAGS)" \
		-o "$@"

# If CGO support for Windows is ever required, set the following variables
# in the environment for `go build` for both the windows/amd64 and the
# windows/386 targets:
#	CC=i686-w64-mingw32-gcc
#	CXX=i686-w64-mingw32-g++
pkg/windows_386/nomad: $(SOURCE_FILES) ## Build Nomad for windows/386
	@echo "==> Building $@ with tags $(GO_TAGS)..."
	@CGO_ENABLED=1 GOOS=windows GOARCH=386 \
		go build \
		-ldflags $(GO_LDFLAGS) \
		-tags "$(GO_TAGS)" \
		-o "$@.exe"

pkg/windows_amd64/nomad: $(SOURCE_FILES) ## Build Nomad for windows/amd64
	@echo "==> Building $@ with tags $(GO_TAGS)..."
	@CGO_ENABLED=1 GOOS=windows GOARCH=amd64 \
		go build \
		-ldflags $(GO_LDFLAGS) \
		-tags "$(GO_TAGS)" \
		-o "$@.exe"

# Define package targets for each of the build targets we actually have on this system
define makePackageTarget

pkg/$(1).zip: pkg/$(1)/nomad
	@echo "==> Packaging for $(1)..."
	@zip -j pkg/$(1).zip pkg/$(1)/*

endef

# Reify the package targets
$(foreach t,$(ALL_TARGETS),$(eval $(call makePackageTarget,$(t))))

.PHONY: bootstrap
bootstrap: deps lint-deps # Install all dependencies

.PHONY: deps
deps:  ## Install build and development dependencies
	@echo "==> Updating build dependencies..."
	go get -u github.com/kardianos/govendor
	go get -u github.com/hashicorp/go-bindata/go-bindata
	go get -u github.com/elazarl/go-bindata-assetfs/go-bindata-assetfs
	go get -u github.com/a8m/tree/cmd/tree
	go get -u github.com/magiconair/vendorfmt/cmd/vendorfmt
	go get -u gotest.tools/gotestsum
	@bash -C "$(PROJECT_ROOT)/scripts/install-codecgen.sh"
	@bash -C "$(PROJECT_ROOT)/scripts/install-protoc-gen-go.sh"

.PHONY: lint-deps
lint-deps: ## Install linter dependencies
	@echo "==> Updating linter dependencies..."
	go get -u github.com/alecthomas/gometalinter
	gometalinter --install

.PHONY: check
check: ## Lint the source code
	@echo "==> Linting source code..."
	@gometalinter \
		--deadline 10m \
		--vendor \
		--exclude='.*\.generated\.go' \
		--exclude='.*bindata_assetfs\.go' \
		--skip="ui/" \
		--sort="path" \
		--aggregate \
		--enable-gc \
		--disable-all \
		--enable goimports \
		--enable misspell \
		--enable vet \
		--enable deadcode \
		--enable varcheck \
		--enable ineffassign \
		--enable structcheck \
		--enable unconvert \
		--enable gofmt \
		./...
	@echo "==> Spell checking website..."
	@misspell -error -source=text website/source/

.PHONY: checkscripts
checkscripts: ## Lint shell scripts
	@echo "==> Linting scripts..."
	@shellcheck ./scripts/*

.PHONY: generate-all
generate-all: generate-structs proto

.PHONY: progenerate-all
progenerate-all: progenerate-structs proto

.PHONY: generate-structs
generate-structs: LOCAL_PACKAGES = $(shell go list ./... | grep -v '/vendor/')
generate-structs: ## Update generated code
<<<<<<< HEAD
	@go generate -tags="ent" $(LOCAL_PACKAGES)

.PHONY: progenerate-structs
progenerate-structs: LOCAL_PACKAGES = $(shell go list ./... | grep -v '/vendor/')
progenerate-structs: ## Update generated code
	@go generate -tags="pro" $(LOCAL_PACKAGES)
=======
	@echo "--> Running go generate..."
	@go generate $(LOCAL_PACKAGES)
>>>>>>> ff9597b5

.PHONY: proto
proto:
	@echo "--> Generating proto bindings..."
	@for file in $$(git ls-files "*.proto" | grep -v "vendor\/.*.proto"); do \
		protoc -I . -I ../../.. --go_out=plugins=grpc:. $$file; \
	done


vendorfmt:
	@echo "--> Formatting vendor/vendor.json"
	test -x $(GOPATH)/bin/vendorfmt || go get -u github.com/magiconair/vendorfmt/cmd/vendorfmt
		vendorfmt
changelogfmt:
	@echo "--> Making [GH-xxxx] references clickable..."
	@sed -E 's|([^\[])\[GH-([0-9]+)\]|\1[[GH-\2](https://github.com/hashicorp/nomad/issues/\2)]|g' CHANGELOG.md > changelog.tmp && mv changelog.tmp CHANGELOG.md


.PHONY: dev
dev: GOOS=$(shell go env GOOS)
dev: GOARCH=$(shell go env GOARCH)
dev: GOPATH=$(shell go env GOPATH)
dev: DEV_TARGET=pkg/$(GOOS)_$(GOARCH)/nomad
dev: vendorfmt changelogfmt ## Build for the current development platform
	@echo "==> Removing old development build..."
	@rm -f $(PROJECT_ROOT)/$(DEV_TARGET)
	@rm -f $(PROJECT_ROOT)/bin/nomad
	@rm -f $(GOPATH)/bin/nomad
	@$(MAKE) --no-print-directory \
		$(DEV_TARGET) \
		GO_TAGS="ent $(NOMAD_UI_TAG)"
	@mkdir -p $(PROJECT_ROOT)/bin
	@mkdir -p $(GOPATH)/bin
	@cp $(PROJECT_ROOT)/$(DEV_TARGET) $(PROJECT_ROOT)/bin/
	@cp $(PROJECT_ROOT)/$(DEV_TARGET) $(GOPATH)/bin

.PHONY: prodev
prodev: GOOS=$(shell go env GOOS)
prodev: GOARCH=$(shell go env GOARCH)
prodev: GOPATH=$(shell go env GOPATH)
prodev: DEV_TARGET=pkg/$(GOOS)_$(GOARCH)/nomad
prodev: vendorfmt changelogfmt ## Build for the current development platform
	@echo "==> Removing old development build..."
	@rm -f $(PROJECT_ROOT)/$(DEV_TARGET)
	@rm -f $(PROJECT_ROOT)/bin/nomad
	@rm -f $(GOPATH)/bin/nomad
	@$(MAKE) --no-print-directory \
		$(DEV_TARGET) \
		GO_TAGS="pro $(NOMAD_UI_TAG)"
	@mkdir -p $(PROJECT_ROOT)/bin
	@mkdir -p $(GOPATH)/bin
	@cp $(PROJECT_ROOT)/$(DEV_TARGET) $(PROJECT_ROOT)/bin/
	@cp $(PROJECT_ROOT)/$(DEV_TARGET) $(GOPATH)/bin

.PHONY: prerelease
prerelease: GO_TAGS=ui release ent
prerelease: check generate-all ember-dist static-assets ## Generate all the static assets for a Nomad release

.PHONY: proprerelease
proprerelease: GO_TAGS=ui release pro
proprerelease: check progenerate-all ember-dist static-assets ## Generate all the static assets for a Nomad release

.PHONY: release
release: GO_TAGS=ui release ent
release: clean $(foreach t,$(ALL_TARGETS),pkg/$(t).zip) ## Build all release packages which can be built on this platform.
	@echo "==> Results:"
	@tree --dirsfirst $(PROJECT_ROOT)/pkg

.PHONY: prorelease
prorelease: GO_TAGS=ui release pro
prorelease: clean $(foreach t,$(ALL_TARGETS),pkg/$(t).zip) ## Build all release packages which can be built on this platform.
	@echo "==> Results:"
	@tree --dirsfirst $(PROJECT_ROOT)/pkg

.PHONY: test
test: ## Run the Nomad test suite and/or the Nomad UI test suite
	@if [ ! $(SKIP_NOMAD_TESTS) ]; then \
		make test-nomad; \
		fi
	@if [ $(RUN_WEBSITE_TESTS) ]; then \
		make test-website; \
		fi
	@if [ $(RUN_UI_TESTS) ]; then \
		make test-ui; \
		fi
	@if [ $(RUN_E2E_TESTS) ]; then \
		make e2e-test; \
		fi

.PHONY: test-nomad
test-nomad: dev ## Run Nomad test suites
	@echo "==> Running Nomad test suites:"
	$(if $(ENABLE_RACE),GORACE="strip_path_prefix=$(GOPATH)/src") $(GO_TEST_CMD) \
		$(if $(ENABLE_RACE),-race) $(if $(VERBOSE),-v) \
		-cover \
		-timeout=15m \
		-tags="ent" $(GOTEST_PKGS) $(if $(VERBOSE), >test.log ; echo $$? > exit-code)
	@if [ $(VERBOSE) ] ; then \
		bash -C "$(PROJECT_ROOT)/scripts/test_check.sh" ; \
	fi

.PHONY: protest-nomad
protest-nomad: prodev ## Run Nomad test suites
	@echo "==> Running Nomad test suites:"
	$(if $(ENABLE_RACE),GORACE="strip_path_prefix=$(GOPATH)/src") $(GO_TEST_CMD) \
		$(if $(ENABLE_RACE),-race) $(if $(VERBOSE),-v) \
		-cover \
		-timeout=15m \
		-tags="pro" $(GOTEST_PKGS) $(if $(VERBOSE), >test.log ; echo $$? > exit-code)
	@if [ $(VERBOSE) ] ; then \
		bash -C "$(PROJECT_ROOT)/scripts/test_check.sh" ; \
	fi

.PHONY: e2e-test
e2e-test: dev ## Run the Nomad e2e test suite
	@echo "==> Running Nomad E2E test suites:"
	go test \
		$(if $(ENABLE_RACE),-race) $(if $(VERBOSE),-v) \
		-cover \
		-timeout=900s \
		github.com/hashicorp/nomad/e2e/vault/ \
		-integration

.PHONY: clean
clean: GOPATH=$(shell go env GOPATH)
clean: ## Remove build artifacts
	@echo "==> Cleaning build artifacts..."
	@rm -rf "$(PROJECT_ROOT)/bin/"
	@rm -rf "$(PROJECT_ROOT)/pkg/"
	@rm -f "$(GOPATH)/bin/nomad"

.PHONY: travis
travis: ## Run Nomad test suites with output to prevent timeouts under Travis CI
	@if [ ! $(SKIP_NOMAD_TESTS) ]; then \
		make generate-structs; \
	fi
	@"$(PROJECT_ROOT)/scripts/travis.sh"

.PHONY: testcluster
testcluster: ## Bring up a Linux test cluster using Vagrant. Set PROVIDER if necessary.
	vagrant up nomad-server01 \
		nomad-server02 \
		nomad-server03 \
		nomad-client01 \
		nomad-client02 \
		nomad-client03 \
		$(if $(PROVIDER),--provider $(PROVIDER))

.PHONY: static-assets
static-assets: ## Compile the static routes to serve alongside the API
	@echo "--> Generating static assets"
	@go-bindata-assetfs -pkg agent -prefix ui -modtime 1480000000 -tags ui -o bindata_assetfs.go ./ui/dist/...
	@mv bindata_assetfs.go command/agent

.PHONY: test-website
test-website: ## Run Website Link Checks
	@cd website && make test

.PHONY: test-ui
test-ui: ## Run Nomad UI test suite
	@echo "--> Installing JavaScript assets"
	@cd ui && npm rebuild node-sass
	@cd ui && yarn install
	@echo "--> Running ember tests"
	@cd ui && npm test

.PHONY: ember-dist
ember-dist: ## Build the static UI assets from source
	@echo "--> Installing JavaScript assets"
	@cd ui && yarn install --silent
	@cd ui && npm rebuild node-sass
	@echo "--> Building Ember application"
	@cd ui && npm run build

.PHONY: dev-ui
dev-ui: ember-dist static-assets
	@$(MAKE) NOMAD_UI_TAG="ui" dev ## Build a dev binary with the UI baked in

HELP_FORMAT="    \033[36m%-25s\033[0m %s\n"
.PHONY: help
help: ## Display this usage information
	@echo "Valid targets:"
	@grep -E '^[^ ]+:.*?## .*$$' $(MAKEFILE_LIST) | \
		sort | \
		awk 'BEGIN {FS = ":.*?## "}; \
			{printf $(HELP_FORMAT), $$1, $$2}'
	@echo ""
	@echo "This host will build the following targets if 'make release' is invoked:"
	@echo $(ALL_TARGETS) | sed 's/^/    /'<|MERGE_RESOLUTION|>--- conflicted
+++ resolved
@@ -193,17 +193,13 @@
 .PHONY: generate-structs
 generate-structs: LOCAL_PACKAGES = $(shell go list ./... | grep -v '/vendor/')
 generate-structs: ## Update generated code
-<<<<<<< HEAD
+	@echo "--> Running go generate..."
 	@go generate -tags="ent" $(LOCAL_PACKAGES)
 
 .PHONY: progenerate-structs
 progenerate-structs: LOCAL_PACKAGES = $(shell go list ./... | grep -v '/vendor/')
 progenerate-structs: ## Update generated code
 	@go generate -tags="pro" $(LOCAL_PACKAGES)
-=======
-	@echo "--> Running go generate..."
-	@go generate $(LOCAL_PACKAGES)
->>>>>>> ff9597b5
 
 .PHONY: proto
 proto:
