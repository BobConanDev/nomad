// Copyright (c) HashiCorp, Inc.
// SPDX-License-Identifier: BUSL-1.1

package template

import (
	"bytes"
	"context"
	"flag"
	"fmt"
	"io"
	"os"
	"path/filepath"
	"reflect"
	"regexp"
<<<<<<< HEAD
=======
	"slices"
>>>>>>> 889a744c
	"sort"
	"strconv"
	"strings"
	"sync"
	"testing"
	"time"

	templateconfig "github.com/hashicorp/consul-template/config"
	ctestutil "github.com/hashicorp/consul/sdk/testutil"
	"github.com/hashicorp/nomad/ci"
	"github.com/hashicorp/nomad/client/allocdir"
	"github.com/hashicorp/nomad/client/config"
	"github.com/hashicorp/nomad/client/taskenv"
	clienttestutil "github.com/hashicorp/nomad/client/testutil"
	"github.com/hashicorp/nomad/helper/pointer"
	"github.com/hashicorp/nomad/helper/testlog"
	"github.com/hashicorp/nomad/helper/users"
	"github.com/hashicorp/nomad/helper/uuid"
	"github.com/hashicorp/nomad/nomad/mock"
	"github.com/hashicorp/nomad/nomad/structs"
	sconfig "github.com/hashicorp/nomad/nomad/structs/config"
	"github.com/hashicorp/nomad/testutil"
	"github.com/kr/pretty"
	"github.com/shoenig/test"
	"github.com/shoenig/test/must"
)

// TestMain overrides the normal top-level test runner for this package. When
// template-render subprocesses are run, they use os.Executable to find their
// own binary, which is the template.test binary when these tests are
// running. That causes the template-render subprocess to run all these tests!
// Bail out early if we know we're in the subprocess.
func TestMain(m *testing.M) {
	flag.Parse()
	if slices.Contains(flag.Args(), "template-render") {
		return
	}
	os.Exit(m.Run())
}

const (
	// TestTaskName is the name of the injected task. It should appear in the
	// environment variable $NOMAD_TASK_NAME
	TestTaskName = "test-task"
)

// MockTaskHooks is a mock of the TaskHooks interface useful for testing
type MockTaskHooks struct {
	Restarts  int
	RestartCh chan struct{}

	Signals    []string
	SignalCh   chan struct{}
	signalLock sync.Mutex

	// SignalError is returned when Signal is called on the mock hook
	SignalError error

	UnblockCh chan struct{}

	KillEvent *structs.TaskEvent
	KillCh    chan *structs.TaskEvent

	Events      []*structs.TaskEvent
	EmitEventCh chan *structs.TaskEvent

	// hasHandle can be set to simulate restoring a task after client restart
	hasHandle bool
}

func NewMockTaskHooks() *MockTaskHooks {
	return &MockTaskHooks{
		UnblockCh:   make(chan struct{}, 1),
		RestartCh:   make(chan struct{}, 1),
		SignalCh:    make(chan struct{}, 1),
		KillCh:      make(chan *structs.TaskEvent, 1),
		EmitEventCh: make(chan *structs.TaskEvent, 1),
	}
}
func (m *MockTaskHooks) Restart(ctx context.Context, event *structs.TaskEvent, failure bool) error {
	m.Restarts++
	select {
	case m.RestartCh <- struct{}{}:
	default:
	}
	return nil
}

func (m *MockTaskHooks) Signal(event *structs.TaskEvent, s string) error {
	m.signalLock.Lock()
	m.Signals = append(m.Signals, s)
	m.signalLock.Unlock()
	select {
	case m.SignalCh <- struct{}{}:
	default:
	}

	return m.SignalError
}

func (m *MockTaskHooks) Kill(ctx context.Context, event *structs.TaskEvent) error {
	m.KillEvent = event
	select {
	case m.KillCh <- event:
	default:
	}
	return nil
}

func (m *MockTaskHooks) IsRunning() bool {
	return m.hasHandle
}

func (m *MockTaskHooks) EmitEvent(event *structs.TaskEvent) {
	m.Events = append(m.Events, event)
	select {
	case m.EmitEventCh <- event:
	case <-m.EmitEventCh:
		m.EmitEventCh <- event
	}
}

func (m *MockTaskHooks) SetState(state string, event *structs.TaskEvent) {}

// mockExecutor implements script executor interface
type mockExecutor struct {
	DesiredExit int
	DesiredErr  error
}

func (m *mockExecutor) Exec(timeout time.Duration, cmd string, args []string) ([]byte, int, error) {
	return []byte{}, m.DesiredExit, m.DesiredErr
}

// testHarness is used to test the TaskTemplateManager by spinning up
// Consul/Vault as needed
type testHarness struct {
	manager        *TaskTemplateManager
	mockHooks      *MockTaskHooks
	templates      []*structs.Template
	envBuilder     *taskenv.Builder
	node           *structs.Node
	config         *config.Config
	vaultToken     string
	taskDir        string
	vault          *testutil.TestVault
	consul         *ctestutil.TestServer
	emitRate       time.Duration
	nomadNamespace string
}

// newTestHarness returns a harness starting a dev consul and vault server,
// building the appropriate config and creating a TaskTemplateManager
func newTestHarness(t *testing.T, templates []*structs.Template, consul, vault bool) *testHarness {
	t.Helper()
	region := "global"
	mockNode := mock.Node()

	harness := &testHarness{
		mockHooks: NewMockTaskHooks(),
		templates: templates,
		node:      mockNode,
		config: &config.Config{
			Node:   mockNode,
			Region: region,
			TemplateConfig: &config.ClientTemplateConfig{
				FunctionDenylist: config.DefaultTemplateFunctionDenylist,
				DisableSandbox:   false,
				ConsulRetry:      &config.RetryConfig{Backoff: pointer.Of(10 * time.Millisecond)},
			}},
		emitRate: DefaultMaxTemplateEventRate,
	}

	// Build the task environment
	a := mock.Alloc()
	task := a.Job.TaskGroups[0].Tasks[0]
	task.Name = TestTaskName
	harness.envBuilder = taskenv.NewBuilder(harness.node, a, task, region)
	harness.nomadNamespace = a.Namespace

	// Make a tempdir
	harness.taskDir = t.TempDir()
	harness.envBuilder.SetClientTaskRoot(harness.taskDir)

	if consul {
		var err error
		harness.consul, err = ctestutil.NewTestServerConfigT(t, func(c *ctestutil.TestServerConfig) {
			c.Peering = nil // fix for older versions of Consul (<1.13.0) that don't support peering
		})
		if err != nil {
			t.Fatalf("error starting test Consul server: %v", err)
		}
		harness.config.ConsulConfig = &sconfig.ConsulConfig{
			Addr: harness.consul.HTTPAddr,
		}
	}

	if vault {
		harness.vault = testutil.NewTestVault(t)
		harness.config.VaultConfig = harness.vault.Config
		harness.vaultToken = harness.vault.RootToken
	}

	return harness
}

func (h *testHarness) start(t *testing.T) {
	t.Helper()
	if err := h.startWithErr(); err != nil {
		t.Fatalf("failed to build task template manager: %v", err)
	}
}

func (h *testHarness) startWithErr() error {
	var err error
	h.manager, err = NewTaskTemplateManager(&TaskTemplateManagerConfig{
		UnblockCh:            h.mockHooks.UnblockCh,
		Lifecycle:            h.mockHooks,
		Events:               h.mockHooks,
		Templates:            h.templates,
		ClientConfig:         h.config,
		VaultToken:           h.vaultToken,
		TaskDir:              h.taskDir,
		EnvBuilder:           h.envBuilder,
		MaxTemplateEventRate: h.emitRate,
		TaskID:               uuid.Generate(),
	})
	return err
}

func (h *testHarness) setEmitRate(d time.Duration) {
	h.emitRate = d
}

// stop is used to stop any running Vault or Consul server plus the task manager
func (h *testHarness) stop() {
	if h.vault != nil {
		h.vault.Stop()
	}
	if h.consul != nil {
		h.consul.Stop()
	}
	if h.manager != nil {
		h.manager.Stop()
	}
	if h.taskDir != "" {
		os.RemoveAll(h.taskDir)
	}
}

func TestTaskTemplateManager_InvalidConfig(t *testing.T) {
	ci.Parallel(t)
	hooks := NewMockTaskHooks()
	clientConfig := &config.Config{Region: "global"}
	taskDir := t.TempDir()
	a := mock.Alloc()
	envBuilder := taskenv.NewBuilder(mock.Node(), a, a.Job.TaskGroups[0].Tasks[0], clientConfig.Region)

	cases := []struct {
		name        string
		config      *TaskTemplateManagerConfig
		expectedErr string
	}{
		{
			name:        "nil config",
			config:      nil,
			expectedErr: "Nil config passed",
		},
		{
			name: "bad lifecycle hooks",
			config: &TaskTemplateManagerConfig{
				UnblockCh:            hooks.UnblockCh,
				Events:               hooks,
				ClientConfig:         clientConfig,
				TaskDir:              taskDir,
				EnvBuilder:           envBuilder,
				MaxTemplateEventRate: DefaultMaxTemplateEventRate,
				Logger:               testlog.HCLogger(t),
			},
			expectedErr: "lifecycle hooks",
		},
		{
			name: "bad event hooks",
			config: &TaskTemplateManagerConfig{
				UnblockCh:            hooks.UnblockCh,
				Lifecycle:            hooks,
				ClientConfig:         clientConfig,
				TaskDir:              taskDir,
				EnvBuilder:           envBuilder,
				MaxTemplateEventRate: DefaultMaxTemplateEventRate,
			},
			expectedErr: "event hook",
		},
		{
			name: "bad client config",
			config: &TaskTemplateManagerConfig{
				UnblockCh:            hooks.UnblockCh,
				Lifecycle:            hooks,
				Events:               hooks,
				TaskDir:              taskDir,
				EnvBuilder:           envBuilder,
				MaxTemplateEventRate: DefaultMaxTemplateEventRate,
			},
			expectedErr: "client config",
		},
		{
			name: "bad task dir",
			config: &TaskTemplateManagerConfig{
				UnblockCh:            hooks.UnblockCh,
				ClientConfig:         clientConfig,
				Lifecycle:            hooks,
				Events:               hooks,
				EnvBuilder:           envBuilder,
				MaxTemplateEventRate: DefaultMaxTemplateEventRate,
			},
			expectedErr: "task directory",
		},
		{
			name: "bad env builder",
			config: &TaskTemplateManagerConfig{
				UnblockCh:            hooks.UnblockCh,
				ClientConfig:         clientConfig,
				Lifecycle:            hooks,
				Events:               hooks,
				TaskDir:              taskDir,
				MaxTemplateEventRate: DefaultMaxTemplateEventRate,
			},
			expectedErr: "task environment",
		},
		{
			name: "bad max event rate",
			config: &TaskTemplateManagerConfig{
				UnblockCh:    hooks.UnblockCh,
				ClientConfig: clientConfig,
				Lifecycle:    hooks,
				Events:       hooks,
				TaskDir:      taskDir,
				EnvBuilder:   envBuilder,
			},
			expectedErr: "template event rate",
		},
		{
			name: "valid",
			config: &TaskTemplateManagerConfig{
				UnblockCh:            hooks.UnblockCh,
				ClientConfig:         clientConfig,
				Lifecycle:            hooks,
				Events:               hooks,
				TaskDir:              taskDir,
				EnvBuilder:           envBuilder,
				MaxTemplateEventRate: DefaultMaxTemplateEventRate,
			},
		},
		{
			name: "invalid signal",
			config: &TaskTemplateManagerConfig{
				UnblockCh: hooks.UnblockCh,
				Templates: []*structs.Template{
					{
						DestPath:     "foo",
						EmbeddedTmpl: "hello, world",
						ChangeMode:   structs.TemplateChangeModeSignal,
						ChangeSignal: "foobarbaz",
					},
				},
				ClientConfig:         clientConfig,
				Lifecycle:            hooks,
				Events:               hooks,
				TaskDir:              taskDir,
				EnvBuilder:           envBuilder,
				MaxTemplateEventRate: DefaultMaxTemplateEventRate,
			},
			expectedErr: "parse signal",
		},
	}

	for _, c := range cases {
		t.Run(c.name, func(t *testing.T) {
			if c.config != nil {
				c.config.TaskID = c.name
				c.config.Logger = testlog.HCLogger(t)
			}
			_, err := NewTaskTemplateManager(c.config)
			if err != nil {
				if c.expectedErr == "" {
					t.Fatalf("unexpected error: %v", err)
				} else if !strings.Contains(err.Error(), c.expectedErr) {
					t.Fatalf("expected error to contain %q; got %q", c.expectedErr, err.Error())
				}
			} else if c.expectedErr != "" {
				t.Fatalf("expected an error to contain %q", c.expectedErr)
			}
		})
	}
}

func TestTaskTemplateManager_HostPath(t *testing.T) {
	ci.Parallel(t)
	// Make a template that will render immediately and write it to a tmp file
	f, err := os.CreateTemp("", "")
	if err != nil {
		t.Fatalf("Bad: %v", err)
	}
	defer f.Close()
	defer os.Remove(f.Name())

	content := "hello, world!"
	if _, err := io.WriteString(f, content); err != nil {
		t.Fatalf("Bad: %v", err)
	}

	file := "my.tmpl"
	template := &structs.Template{
		SourcePath: f.Name(),
		DestPath:   file,
		ChangeMode: structs.TemplateChangeModeNoop,
	}

	harness := newTestHarness(t, []*structs.Template{template}, false, false)
	harness.config.TemplateConfig.DisableSandbox = true
	err = harness.startWithErr()
	if err != nil {
		t.Fatalf("couldn't setup initial harness: %v", err)
	}
	defer harness.stop()

	// Wait for the unblock
	select {
	case <-harness.mockHooks.UnblockCh:
	case <-time.After(time.Duration(5*testutil.TestMultiplier()) * time.Second):
		t.Fatalf("Task unblock should have been called")
	}

	// Check the file is there
	path := filepath.Join(harness.taskDir, file)
	raw, err := os.ReadFile(path)
	if err != nil {
		t.Fatalf("Failed to read rendered template from %q: %v", path, err)
	}

	if s := string(raw); s != content {
		t.Fatalf("Unexpected template data; got %q, want %q", s, content)
	}

	// Change the config to disallow host sources
	harness = newTestHarness(t, []*structs.Template{template}, false, false)
	err = harness.startWithErr()
	if err == nil || !strings.Contains(err.Error(), "escapes alloc directory") {
		t.Fatalf("Expected absolute template path disallowed for %q: %v",
			template.SourcePath, err)
	}

	template.SourcePath = "../../../../../../" + file
	harness = newTestHarness(t, []*structs.Template{template}, false, false)
	err = harness.startWithErr()
	if err == nil || !strings.Contains(err.Error(), "escapes alloc directory") {
		t.Fatalf("Expected directory traversal out of %q disallowed for %q: %v",
			harness.taskDir, template.SourcePath, err)
	}

	// Build a new task environment
	a := mock.Alloc()
	task := a.Job.TaskGroups[0].Tasks[0]
	task.Name = TestTaskName
	task.Meta = map[string]string{"ESCAPE": "../"}

	template.SourcePath = "${NOMAD_META_ESCAPE}${NOMAD_META_ESCAPE}${NOMAD_META_ESCAPE}${NOMAD_META_ESCAPE}${NOMAD_META_ESCAPE}${NOMAD_META_ESCAPE}" + file
	harness = newTestHarness(t, []*structs.Template{template}, false, false)
	harness.envBuilder = taskenv.NewBuilder(harness.node, a, task, "global")
	err = harness.startWithErr()
	if err == nil || !strings.Contains(err.Error(), "escapes alloc directory") {
		t.Fatalf("Expected directory traversal out of %q via interpolation disallowed for %q: %v",
			harness.taskDir, template.SourcePath, err)
	}

	// Test with destination too
	template.SourcePath = f.Name()
	template.DestPath = "../../../../../../" + file
	harness = newTestHarness(t, []*structs.Template{template}, false, false)
	harness.envBuilder = taskenv.NewBuilder(harness.node, a, task, "global")
	err = harness.startWithErr()
	must.ErrorContains(t, err, "escapes alloc directory", must.Sprintf(
		"Expected directory traversal out of %q via interpolation disallowed for %q: %v",
		harness.taskDir, template.SourcePath, err))
}

func TestTaskTemplateManager_Unblock_Static(t *testing.T) {
	ci.Parallel(t)
	// Make a template that will render immediately
	content := "hello, world!"
	file := "my.tmpl"
	template := &structs.Template{
		EmbeddedTmpl: content,
		DestPath:     file,
		ChangeMode:   structs.TemplateChangeModeNoop,
	}

	a := mock.Alloc()
	task := a.Job.TaskGroups[0].Tasks[0]
	task.Name = TestTaskName

	harness := newTestHarness(t, []*structs.Template{template}, false, false)
	harness.envBuilder = taskenv.NewBuilder(harness.node, a, task, "global")
	harness.envBuilder.SetClientTaskRoot(harness.taskDir)
	harness.start(t)
	defer harness.stop()

	// Wait for the unblock
	select {
	case <-harness.mockHooks.UnblockCh:
	case <-time.After(time.Duration(5*testutil.TestMultiplier()) * time.Second):
		t.Fatalf("Task unblock should have been called")
	}

	// Check the file is there
	path := filepath.Join(harness.taskDir, file)
	raw, err := os.ReadFile(path)
	if err != nil {
		t.Fatalf("Failed to read rendered template from %q: %v", path, err)
	}

	if s := string(raw); s != content {
		t.Fatalf("Unexpected template data; got %q, want %q", s, content)
	}
}

func TestTaskTemplateManager_Unblock_Static_NomadEnv(t *testing.T) {
	ci.Parallel(t)
	// Make a template that will render immediately
	content := `Hello Nomad Task: {{env "NOMAD_TASK_NAME"}}`
	expected := fmt.Sprintf("Hello Nomad Task: %s", TestTaskName)
	file := "my.tmpl"
	template := &structs.Template{
		EmbeddedTmpl: content,
		DestPath:     file,
		ChangeMode:   structs.TemplateChangeModeNoop,
	}

	a := mock.Alloc()
	task := a.Job.TaskGroups[0].Tasks[0]
	task.Name = TestTaskName

	harness := newTestHarness(t, []*structs.Template{template}, false, false)
	harness.envBuilder = taskenv.NewBuilder(harness.node, a, task, "global")
	harness.envBuilder.SetClientTaskRoot(harness.taskDir)
	harness.start(t)
	defer harness.stop()

	// Wait for the unblock
	select {
	case <-harness.mockHooks.UnblockCh:
	case <-time.After(time.Duration(5*testutil.TestMultiplier()) * time.Second):
		t.Fatalf("Task unblock should have been called")
	}

	// Check the file is there
	path := filepath.Join(harness.taskDir, file)
	raw, err := os.ReadFile(path)
	if err != nil {
		t.Fatalf("Failed to read rendered template from %q: %v", path, err)
	}

	if s := string(raw); s != expected {
		t.Fatalf("Unexpected template data; got %q, want %q", s, expected)
	}
}

func TestTaskTemplateManager_Unblock_Static_AlreadyRendered(t *testing.T) {
	ci.Parallel(t)
	// Make a template that will render immediately
	content := "hello, world!"
	file := "my.tmpl"
	template := &structs.Template{
		EmbeddedTmpl: content,
		DestPath:     file,
		ChangeMode:   structs.TemplateChangeModeNoop,
	}

	a := mock.Alloc()
	task := a.Job.TaskGroups[0].Tasks[0]
	task.Name = TestTaskName

	harness := newTestHarness(t, []*structs.Template{template}, false, false)
	harness.envBuilder = taskenv.NewBuilder(harness.node, a, task, "global")
	harness.envBuilder.SetClientTaskRoot(harness.taskDir)

	// Write the contents
	path := filepath.Join(harness.taskDir, file)
	must.NoError(t, os.WriteFile(path, []byte(content), 0777))

	harness.start(t)
	defer harness.stop()

	// Wait for the unblock
	select {
	case <-harness.mockHooks.UnblockCh:
	case <-time.After(time.Duration(5*testutil.TestMultiplier()) * time.Second):
		t.Fatalf("Task unblock should have been called")
	}

	// Check the file is there
	path = filepath.Join(harness.taskDir, file)
	raw, err := os.ReadFile(path)
	must.NoError(t, err, must.Sprintf(
		"Failed to read rendered template from %q", path))

	must.Eq(t, content, string(raw), must.Sprint("Unexpected template data"))
}

func TestTaskTemplateManager_Unblock_Consul(t *testing.T) {
	ci.Parallel(t)
	clienttestutil.RequireConsul(t)

	// Make a template that will render based on a key in Consul
	key := "foo"
	content := "barbaz"
	embedded := fmt.Sprintf(`{{key "%s"}}`, key)
	file := "my.tmpl"
	template := &structs.Template{
		EmbeddedTmpl: embedded,
		DestPath:     file,
		ChangeMode:   structs.TemplateChangeModeNoop,
	}

	harness := newTestHarness(t, []*structs.Template{template}, true, false)
	harness.start(t)
	defer harness.stop()

	// Ensure no unblock
	select {
	case <-harness.mockHooks.UnblockCh:
		t.Fatalf("Task unblock should have not have been called")
	case <-time.After(time.Duration(1*testutil.TestMultiplier()) * time.Second):
	}

	// Write the key to Consul
	harness.consul.SetKV(t, key, []byte(content))

	// Wait for the unblock
	select {
	case <-harness.mockHooks.UnblockCh:
	case <-time.After(time.Duration(5*testutil.TestMultiplier()) * time.Second):
		t.Fatalf("Task unblock should have been called")
	}

	// Check the file is there
	path := filepath.Join(harness.taskDir, file)
	raw, err := os.ReadFile(path)
	if err != nil {
		t.Fatalf("Failed to read rendered template from %q: %v", path, err)
	}

	if s := string(raw); s != content {
		t.Fatalf("Unexpected template data; got %q, want %q", s, content)
	}
}

func TestTaskTemplateManager_Unblock_Vault(t *testing.T) {
	ci.Parallel(t)
	clienttestutil.RequireVault(t)

	// Make a template that will render based on a key in Vault
	vaultPath := "secret/data/password"
	key := "password"
	content := "barbaz"
	embedded := fmt.Sprintf(`{{with secret "%s"}}{{.Data.data.%s}}{{end}}`, vaultPath, key)
	file := "my.tmpl"
	template := &structs.Template{
		EmbeddedTmpl: embedded,
		DestPath:     file,
		ChangeMode:   structs.TemplateChangeModeNoop,
	}

	harness := newTestHarness(t, []*structs.Template{template}, false, true)
	harness.start(t)
	defer harness.stop()

	// Ensure no unblock
	select {
	case <-harness.mockHooks.UnblockCh:
		t.Fatalf("Task unblock should not have been called")
	case <-time.After(time.Duration(1*testutil.TestMultiplier()) * time.Second):
	}

	// Write the secret to Vault
	logical := harness.vault.Client.Logical()
	_, err := logical.Write(vaultPath, map[string]interface{}{"data": map[string]interface{}{key: content}})
	must.NoError(t, err)

	// Wait for the unblock
	select {
	case <-harness.mockHooks.UnblockCh:
	case <-time.After(time.Duration(5*testutil.TestMultiplier()) * time.Second):
		t.Fatalf("Task unblock should have been called")
	}

	// Check the file is there
	path := filepath.Join(harness.taskDir, file)
	raw, err := os.ReadFile(path)
	if err != nil {
		t.Fatalf("Failed to read rendered template from %q: %v", path, err)
	}

	if s := string(raw); s != content {
		t.Fatalf("Unexpected template data; got %q, want %q", s, content)
	}
}

func TestTaskTemplateManager_Unblock_Multi_Template(t *testing.T) {
	ci.Parallel(t)
	clienttestutil.RequireConsul(t)

	// Make a template that will render immediately
	staticContent := "hello, world!"
	staticFile := "my.tmpl"
	template := &structs.Template{
		EmbeddedTmpl: staticContent,
		DestPath:     staticFile,
		ChangeMode:   structs.TemplateChangeModeNoop,
	}

	// Make a template that will render based on a key in Consul
	consulKey := "foo"
	consulContent := "barbaz"
	consulEmbedded := fmt.Sprintf(`{{key "%s"}}`, consulKey)
	consulFile := "consul.tmpl"
	template2 := &structs.Template{
		EmbeddedTmpl: consulEmbedded,
		DestPath:     consulFile,
		ChangeMode:   structs.TemplateChangeModeNoop,
	}

	harness := newTestHarness(t, []*structs.Template{template, template2}, true, false)
	harness.start(t)
	defer harness.stop()

	// Ensure no unblock
	select {
	case <-harness.mockHooks.UnblockCh:
		t.Fatalf("Task unblock should have not have been called")
	case <-time.After(time.Duration(1*testutil.TestMultiplier()) * time.Second):
	}

	// Check that the static file has been rendered
	path := filepath.Join(harness.taskDir, staticFile)
	raw, err := os.ReadFile(path)
	if err != nil {
		t.Fatalf("Failed to read rendered template from %q: %v", path, err)
	}

	if s := string(raw); s != staticContent {
		t.Fatalf("Unexpected template data; got %q, want %q", s, staticContent)
	}

	// Write the key to Consul
	harness.consul.SetKV(t, consulKey, []byte(consulContent))

	// Wait for the unblock
	select {
	case <-harness.mockHooks.UnblockCh:
	case <-time.After(time.Duration(5*testutil.TestMultiplier()) * time.Second):
		t.Fatalf("Task unblock should have been called")
	}

	// Check the consul file is there
	path = filepath.Join(harness.taskDir, consulFile)
	raw, err = os.ReadFile(path)
	if err != nil {
		t.Fatalf("Failed to read rendered template from %q: %v", path, err)
	}

	if s := string(raw); s != consulContent {
		t.Fatalf("Unexpected template data; got %q, want %q", s, consulContent)
	}
}

// TestTaskTemplateManager_FirstRender_Restored tests that a task that's been
// restored renders and triggers its change mode if the template has changed
func TestTaskTemplateManager_FirstRender_Restored(t *testing.T) {
	ci.Parallel(t)
	clienttestutil.RequireVault(t)

	// Make a template that will render based on a key in Vault
	vaultPath := "secret/data/password"
	key := "password"
	content := "barbaz"
	embedded := fmt.Sprintf(`{{with secret "%s"}}{{.Data.data.%s}}{{end}}`, vaultPath, key)
	file := "my.tmpl"
	template := &structs.Template{
		EmbeddedTmpl: embedded,
		DestPath:     file,
		ChangeMode:   structs.TemplateChangeModeRestart,
	}

	harness := newTestHarness(t, []*structs.Template{template}, false, true)
	harness.start(t)
	defer harness.stop()

	// Ensure no unblock
	select {
	case <-harness.mockHooks.UnblockCh:
		t.Fatal("Task unblock should not have been called")
	case <-time.After(time.Duration(1*testutil.TestMultiplier()) * time.Second):
	}

	// Write the secret to Vault
	logical := harness.vault.Client.Logical()
	_, err := logical.Write(vaultPath, map[string]interface{}{"data": map[string]interface{}{key: content}})
	must.NoError(t, err)

	// Wait for the unblock
	select {
	case <-harness.mockHooks.UnblockCh:
	case <-time.After(time.Duration(5*testutil.TestMultiplier()) * time.Second):
		t.Fatal("Task unblock should have been called")
	}

	// Check the file is there
	path := filepath.Join(harness.taskDir, file)
	raw, err := os.ReadFile(path)
	must.NoError(t, err, must.Sprintf("Failed to read rendered template from %q", path))
	must.Eq(t, content, string(raw), must.Sprintf("Unexpected template data; got %s, want %q", raw, content))

	// task is now running
	harness.mockHooks.hasHandle = true

	// simulate a client restart
	harness.manager.Stop()
	harness.mockHooks.UnblockCh = make(chan struct{}, 1)
	harness.start(t)

	// Wait for the unblock
	select {
	case <-harness.mockHooks.UnblockCh:
	case <-time.After(time.Duration(5*testutil.TestMultiplier()) * time.Second):
		t.Fatal("Task unblock should have been called")
	}

	select {
	case <-harness.mockHooks.RestartCh:
		t.Fatal("should not have restarted", harness.mockHooks)
	case <-harness.mockHooks.SignalCh:
<<<<<<< HEAD
		t.Fatal("should not have restarted", harness.mockHooks)
=======
		t.Fatal("should not have received signal", harness.mockHooks)
>>>>>>> 889a744c
	case <-time.After(time.Duration(1*testutil.TestMultiplier()) * time.Second):
	}

	// simulate a client restart and TTL expiry
	harness.manager.Stop()
	content = "bazbar"
	_, err = logical.Write(vaultPath, map[string]interface{}{"data": map[string]interface{}{key: content}})
	must.NoError(t, err)
	harness.mockHooks.UnblockCh = make(chan struct{}, 1)
	harness.start(t)

	// Wait for the unblock
	select {
	case <-harness.mockHooks.UnblockCh:
	case <-time.After(time.Duration(5*testutil.TestMultiplier()) * time.Second):
		t.Fatal("Task unblock should have been called")
	}

	// Wait for restart
	timeout := time.After(time.Duration(1*testutil.TestMultiplier()) * time.Second)
OUTER:
	for {
		select {
		case <-harness.mockHooks.RestartCh:
			break OUTER
		case <-harness.mockHooks.SignalCh:
			t.Fatal("Signal with restart policy", harness.mockHooks)
		case <-timeout:
			t.Fatal("Should have received a restart", harness.mockHooks)
		}
	}
}

func TestTaskTemplateManager_Rerender_Noop(t *testing.T) {
	ci.Parallel(t)
	clienttestutil.RequireConsul(t)

	// Make a template that will render based on a key in Consul
	key := "foo"
	content1 := "bar"
	content2 := "baz"
	embedded := fmt.Sprintf(`{{key "%s"}}`, key)
	file := "my.tmpl"
	template := &structs.Template{
		EmbeddedTmpl: embedded,
		DestPath:     file,
		ChangeMode:   structs.TemplateChangeModeNoop,
	}

	harness := newTestHarness(t, []*structs.Template{template}, true, false)
	harness.start(t)
	defer harness.stop()

	// Ensure no unblock
	select {
	case <-harness.mockHooks.UnblockCh:
		t.Fatalf("Task unblock should have not have been called")
	case <-time.After(time.Duration(1*testutil.TestMultiplier()) * time.Second):
	}

	// Write the key to Consul
	harness.consul.SetKV(t, key, []byte(content1))

	// Wait for the unblock
	select {
	case <-harness.mockHooks.UnblockCh:
	case <-time.After(time.Duration(5*testutil.TestMultiplier()) * time.Second):
		t.Fatalf("Task unblock should have been called")
	}

	// Check the file is there
	path := filepath.Join(harness.taskDir, file)
	raw, err := os.ReadFile(path)
	if err != nil {
		t.Fatalf("Failed to read rendered template from %q: %v", path, err)
	}

	if s := string(raw); s != content1 {
		t.Fatalf("Unexpected template data; got %q, want %q", s, content1)
	}

	// Update the key in Consul
	harness.consul.SetKV(t, key, []byte(content2))

	select {
	case <-harness.mockHooks.RestartCh:
		t.Fatalf("Noop ignored: %+v", harness.mockHooks)
	case <-harness.mockHooks.SignalCh:
		t.Fatalf("Noop ignored: %+v", harness.mockHooks)
	case <-time.After(time.Duration(1*testutil.TestMultiplier()) * time.Second):
	}

	// Check the file has been updated
	path = filepath.Join(harness.taskDir, file)
	raw, err = os.ReadFile(path)
	if err != nil {
		t.Fatalf("Failed to read rendered template from %q: %v", path, err)
	}

	if s := string(raw); s != content2 {
		t.Fatalf("Unexpected template data; got %q, want %q", s, content2)
	}
}

func TestTaskTemplateManager_Rerender_Signal(t *testing.T) {
	ci.Parallel(t)
	clienttestutil.RequireConsul(t)

	// Make a template that renders based on a key in Consul and sends SIGALRM
	key1 := "foo"
	content1_1 := "bar"
	content1_2 := "baz"
	embedded1 := fmt.Sprintf(`{{key "%s"}}`, key1)
	file1 := "my.tmpl"
	template := &structs.Template{
		EmbeddedTmpl: embedded1,
		DestPath:     file1,
		ChangeMode:   structs.TemplateChangeModeSignal,
		ChangeSignal: "SIGALRM",
	}

	// Make a template that renders based on a key in Consul and sends SIGBUS
	key2 := "bam"
	content2_1 := "cat"
	content2_2 := "dog"
	embedded2 := fmt.Sprintf(`{{key "%s"}}`, key2)
	file2 := "my-second.tmpl"
	template2 := &structs.Template{
		EmbeddedTmpl: embedded2,
		DestPath:     file2,
		ChangeMode:   structs.TemplateChangeModeSignal,
		ChangeSignal: "SIGBUS",
	}

	harness := newTestHarness(t, []*structs.Template{template, template2}, true, false)
	harness.start(t)
	defer harness.stop()

	// Ensure no unblock
	select {
	case <-harness.mockHooks.UnblockCh:
		t.Fatalf("Task unblock should have not have been called")
	case <-time.After(time.Duration(1*testutil.TestMultiplier()) * time.Second):
	}

	// Write the key to Consul
	harness.consul.SetKV(t, key1, []byte(content1_1))
	harness.consul.SetKV(t, key2, []byte(content2_1))

	// Wait for the unblock
	select {
	case <-harness.mockHooks.UnblockCh:
	case <-time.After(time.Duration(5*testutil.TestMultiplier()) * time.Second):
		t.Fatalf("Task unblock should have been called")
	}

	if len(harness.mockHooks.Signals) != 0 {
		t.Fatalf("Should not have received any signals: %+v", harness.mockHooks)
	}

	// Update the keys in Consul
	harness.consul.SetKV(t, key1, []byte(content1_2))
	harness.consul.SetKV(t, key2, []byte(content2_2))

	// Wait for signals
	timeout := time.After(time.Duration(1*testutil.TestMultiplier()) * time.Second)
OUTER:
	for {
		select {
		case <-harness.mockHooks.RestartCh:
			t.Fatalf("Restart with signal policy: %+v", harness.mockHooks)
		case <-harness.mockHooks.SignalCh:
			harness.mockHooks.signalLock.Lock()
			s := harness.mockHooks.Signals
			harness.mockHooks.signalLock.Unlock()
			if len(s) != 2 {
				continue
			}
			break OUTER
		case <-timeout:
			t.Fatalf("Should have received two signals: %+v", harness.mockHooks)
		}
	}

	// Check the files have  been updated
	path := filepath.Join(harness.taskDir, file1)
	raw, err := os.ReadFile(path)
	if err != nil {
		t.Fatalf("Failed to read rendered template from %q: %v", path, err)
	}

	if s := string(raw); s != content1_2 {
		t.Fatalf("Unexpected template data; got %q, want %q", s, content1_2)
	}

	path = filepath.Join(harness.taskDir, file2)
	raw, err = os.ReadFile(path)
	if err != nil {
		t.Fatalf("Failed to read rendered template from %q: %v", path, err)
	}

	if s := string(raw); s != content2_2 {
		t.Fatalf("Unexpected template data; got %q, want %q", s, content2_2)
	}
}

func TestTaskTemplateManager_Rerender_Restart(t *testing.T) {
	ci.Parallel(t)
	clienttestutil.RequireConsul(t)

	// Make a template that renders based on a key in Consul and sends restart
	key1 := "bam"
	content1_1 := "cat"
	content1_2 := "dog"
	embedded1 := fmt.Sprintf(`{{key "%s"}}`, key1)
	file1 := "my.tmpl"
	template := &structs.Template{
		EmbeddedTmpl: embedded1,
		DestPath:     file1,
		ChangeMode:   structs.TemplateChangeModeRestart,
	}

	harness := newTestHarness(t, []*structs.Template{template}, true, false)
	harness.start(t)
	defer harness.stop()

	// Ensure no unblock
	select {
	case <-harness.mockHooks.UnblockCh:
		t.Fatalf("Task unblock should have not have been called")
	case <-time.After(time.Duration(1*testutil.TestMultiplier()) * time.Second):
	}

	// Write the key to Consul
	harness.consul.SetKV(t, key1, []byte(content1_1))

	// Wait for the unblock
	select {
	case <-harness.mockHooks.UnblockCh:
	case <-time.After(time.Duration(5*testutil.TestMultiplier()) * time.Second):
		t.Fatalf("Task unblock should have been called")
	}

	// Update the keys in Consul
	harness.consul.SetKV(t, key1, []byte(content1_2))

	// Wait for restart
	timeout := time.After(time.Duration(1*testutil.TestMultiplier()) * time.Second)
OUTER:
	for {
		select {
		case <-harness.mockHooks.RestartCh:
			break OUTER
		case <-harness.mockHooks.SignalCh:
			t.Fatalf("Signal with restart policy: %+v", harness.mockHooks)
		case <-timeout:
			t.Fatalf("Should have received a restart: %+v", harness.mockHooks)
		}
	}

	// Check the files have  been updated
	path := filepath.Join(harness.taskDir, file1)
	raw, err := os.ReadFile(path)
	if err != nil {
		t.Fatalf("Failed to read rendered template from %q: %v", path, err)
	}

	if s := string(raw); s != content1_2 {
		t.Fatalf("Unexpected template data; got %q, want %q", s, content1_2)
	}
}

func TestTaskTemplateManager_Interpolate_Destination(t *testing.T) {
	ci.Parallel(t)
	// Make a template that will have its destination interpolated
	content := "hello, world!"
	file := "${node.unique.id}.tmpl"
	template := &structs.Template{
		EmbeddedTmpl: content,
		DestPath:     file,
		ChangeMode:   structs.TemplateChangeModeNoop,
	}

	harness := newTestHarness(t, []*structs.Template{template}, false, false)
	harness.config.TemplateConfig.DisableSandbox = true // no real alloc in this test
	harness.start(t)
	defer harness.stop()

	// Ensure unblock
	select {
	case <-harness.mockHooks.UnblockCh:
	case <-time.After(time.Duration(5*testutil.TestMultiplier()) * time.Second):
		t.Fatalf("Task unblock should have been called")
	}

	// Check the file is there
	actual := fmt.Sprintf("%s.tmpl", harness.node.ID)
	path := filepath.Join(harness.taskDir, actual)
	raw, err := os.ReadFile(path)
	if err != nil {
		t.Fatalf("Failed to read rendered template from %q: %v", path, err)
	}

	if s := string(raw); s != content {
		t.Fatalf("Unexpected template data; got %q, want %q", s, content)
	}
}

func TestTaskTemplateManager_Signal_Error(t *testing.T) {
	ci.Parallel(t)
	clienttestutil.RequireConsul(t)

	// Make a template that renders based on a key in Consul and sends SIGALRM
	key1 := "foo"
	content1 := "bar"
	content2 := "baz"
	embedded1 := fmt.Sprintf(`{{key "%s"}}`, key1)
	file1 := "my.tmpl"
	template := &structs.Template{
		EmbeddedTmpl: embedded1,
		DestPath:     file1,
		ChangeMode:   structs.TemplateChangeModeSignal,
		ChangeSignal: "SIGALRM",
	}

	harness := newTestHarness(t, []*structs.Template{template}, true, false)
	harness.start(t)
	defer harness.stop()

	harness.mockHooks.SignalError = fmt.Errorf("test error")

	// Write the key to Consul
	harness.consul.SetKV(t, key1, []byte(content1))

	// Wait a little
	select {
	case <-harness.mockHooks.UnblockCh:
	case <-time.After(time.Duration(2*testutil.TestMultiplier()) * time.Second):
		t.Fatalf("Should have received unblock: %+v", harness.mockHooks)
	}

	// Write the key to Consul
	harness.consul.SetKV(t, key1, []byte(content2))

	// Wait for kill channel
	select {
	case <-harness.mockHooks.KillCh:
		break
	case <-time.After(time.Duration(1*testutil.TestMultiplier()) * time.Second):
		t.Fatalf("Should have received a signals: %+v", harness.mockHooks)
	}

	must.NotNil(t, harness.mockHooks.KillEvent)
	must.StrContains(t, harness.mockHooks.KillEvent.DisplayMessage, "failed to send signals")
}

func TestTaskTemplateManager_ScriptExecution(t *testing.T) {
	ci.Parallel(t)
	clienttestutil.RequireConsul(t)

	// Make a template that renders based on a key in Consul and triggers script
	key1 := "bam"
	key2 := "bar"
	content1_1 := "cat"
	content1_2 := "dog"
	t1 := &structs.Template{
		EmbeddedTmpl: `
FOO={{key "bam"}}
`,
		DestPath:   "test.env",
		ChangeMode: structs.TemplateChangeModeScript,
		ChangeScript: &structs.ChangeScript{
			Command:     "/bin/foo",
			Args:        []string{},
			Timeout:     5 * time.Second,
			FailOnError: false,
		},
		Envvars: true,
	}
	t2 := &structs.Template{
		EmbeddedTmpl: `
BAR={{key "bar"}}
`,
		DestPath:   "test2.env",
		ChangeMode: structs.TemplateChangeModeScript,
		ChangeScript: &structs.ChangeScript{
			Command:     "/bin/foo",
			Args:        []string{},
			Timeout:     5 * time.Second,
			FailOnError: false,
		},
		Envvars: true,
	}

	me := mockExecutor{DesiredExit: 0, DesiredErr: nil}
	harness := newTestHarness(t, []*structs.Template{t1, t2}, true, false)
	harness.start(t)
	harness.manager.SetDriverHandle(&me)
	defer harness.stop()

	// Ensure no unblock
	select {
	case <-harness.mockHooks.UnblockCh:
		t.Fatal(t, "Task unblock should not have been called")
	case <-time.After(time.Duration(1*testutil.TestMultiplier()) * time.Second):
	}

	// Write the key to Consul
	harness.consul.SetKV(t, key1, []byte(content1_1))
	harness.consul.SetKV(t, key2, []byte(content1_1))

	// Wait for the unblock
	select {
	case <-harness.mockHooks.UnblockCh:
	case <-time.After(time.Duration(5*testutil.TestMultiplier()) * time.Second):
		t.Fatal(t, "Task unblock should have been called")
	}

	// Update the keys in Consul
	harness.consul.SetKV(t, key1, []byte(content1_2))

	// Wait for script execution
	timeout := time.After(time.Duration(5*testutil.TestMultiplier()) * time.Second)
OUTER:
	for {
		select {
		case <-harness.mockHooks.RestartCh:
			t.Fatal(t, "restart not expected")
		case ev := <-harness.mockHooks.EmitEventCh:
			if strings.Contains(ev.DisplayMessage, t1.ChangeScript.Command) {
				break OUTER
			}
		case <-harness.mockHooks.SignalCh:
			t.Fatal(t, "signal not expected")
		case <-timeout:
			t.Fatal(t, "should have received an event")
		}
	}
}

// TestTaskTemplateManager_ScriptExecutionFailTask tests whether we fail the
// task upon script execution failure if that's how it's configured.
func TestTaskTemplateManager_ScriptExecutionFailTask(t *testing.T) {
	ci.Parallel(t)
	clienttestutil.RequireConsul(t)

	// Make a template that renders based on a key in Consul and triggers script
	key1 := "bam"
	key2 := "bar"
	content1_1 := "cat"
	content1_2 := "dog"
	t1 := &structs.Template{
		EmbeddedTmpl: `
FOO={{key "bam"}}
`,
		DestPath:   "test.env",
		ChangeMode: structs.TemplateChangeModeScript,
		ChangeScript: &structs.ChangeScript{
			Command:     "/bin/foo",
			Args:        []string{},
			Timeout:     5 * time.Second,
			FailOnError: true,
		},
		Envvars: true,
	}
	t2 := &structs.Template{
		EmbeddedTmpl: `
BAR={{key "bar"}}
`,
		DestPath:   "test2.env",
		ChangeMode: structs.TemplateChangeModeScript,
		ChangeScript: &structs.ChangeScript{
			Command:     "/bin/foo",
			Args:        []string{},
			Timeout:     5 * time.Second,
			FailOnError: false,
		},
		Envvars: true,
	}

	me := mockExecutor{DesiredExit: 1, DesiredErr: fmt.Errorf("Script failed")}
	harness := newTestHarness(t, []*structs.Template{t1, t2}, true, false)
	harness.start(t)
	harness.manager.SetDriverHandle(&me)
	defer harness.stop()

	// Ensure no unblock
	select {
	case <-harness.mockHooks.UnblockCh:
		t.Fatal("Task unblock should not have been called")
	case <-time.After(time.Duration(1*testutil.TestMultiplier()) * time.Second):
	}

	// Write the key to Consul
	harness.consul.SetKV(t, key1, []byte(content1_1))
	harness.consul.SetKV(t, key2, []byte(content1_1))

	// Wait for the unblock
	select {
	case <-harness.mockHooks.UnblockCh:
	case <-time.After(time.Duration(5*testutil.TestMultiplier()) * time.Second):
		t.Fatal("Task unblock should have been called")
	}

	// Update the keys in Consul
	harness.consul.SetKV(t, key1, []byte(content1_2))

	// Wait for kill channel
	select {
	case <-harness.mockHooks.KillCh:
		break
	case <-time.After(time.Duration(1*testutil.TestMultiplier()) * time.Second):
		t.Fatalf("Should have received a signals: %+v", harness.mockHooks)
	}

	must.NotNil(t, harness.mockHooks.KillEvent)
	must.StrContains(t, harness.mockHooks.KillEvent.DisplayMessage, "task is being killed")
}

func TestTaskTemplateManager_ChangeModeMixed(t *testing.T) {
	ci.Parallel(t)
	clienttestutil.RequireConsul(t)

	templateRestart := &structs.Template{
		EmbeddedTmpl: `
RESTART={{key "restart"}}
COMMON={{key "common"}}
`,
		DestPath:   "restart",
		ChangeMode: structs.TemplateChangeModeRestart,
	}
	templateSignal := &structs.Template{
		EmbeddedTmpl: `
SIGNAL={{key "signal"}}
COMMON={{key "common"}}
`,
		DestPath:     "signal",
		ChangeMode:   structs.TemplateChangeModeSignal,
		ChangeSignal: "SIGALRM",
	}
	templateScript := &structs.Template{
		EmbeddedTmpl: `
SCRIPT={{key "script"}}
COMMON={{key "common"}}
`,
		DestPath:   "script",
		ChangeMode: structs.TemplateChangeModeScript,
		ChangeScript: &structs.ChangeScript{
			Command:     "/bin/foo",
			Args:        []string{},
			Timeout:     5 * time.Second,
			FailOnError: true,
		},
	}
	templates := []*structs.Template{
		templateRestart,
		templateSignal,
		templateScript,
	}

	me := mockExecutor{DesiredExit: 0, DesiredErr: nil}
	harness := newTestHarness(t, templates, true, false)
	harness.start(t)
	harness.manager.SetDriverHandle(&me)
	defer harness.stop()

	// Ensure no unblock
	select {
	case <-harness.mockHooks.UnblockCh:
		t.Fatal(t, "Task unblock should not have been called")
	case <-time.After(time.Duration(1*testutil.TestMultiplier()) * time.Second):
	}

	// Write the key to Consul
	harness.consul.SetKV(t, "common", []byte(fmt.Sprintf("%v", time.Now())))
	harness.consul.SetKV(t, "restart", []byte(fmt.Sprintf("%v", time.Now())))
	harness.consul.SetKV(t, "signal", []byte(fmt.Sprintf("%v", time.Now())))
	harness.consul.SetKV(t, "script", []byte(fmt.Sprintf("%v", time.Now())))

	// Wait for the unblock
	select {
	case <-harness.mockHooks.UnblockCh:
	case <-time.After(time.Duration(5*testutil.TestMultiplier()) * time.Second):
		t.Fatal(t, "Task unblock should have been called")
	}

	t.Run("restart takes precedence", func(t *testing.T) {
		// Update the common Consul key.
		harness.consul.SetKV(t, "common", []byte(fmt.Sprintf("%v", time.Now())))

		// Collect some events.
		timeout := time.After(time.Duration(3*testutil.TestMultiplier()) * time.Second)
		events := []*structs.TaskEvent{}
	OUTER:
		for {
			select {
			case <-harness.mockHooks.RestartCh:
				// Consume restarts so the channel is clean for other tests.
			case <-harness.mockHooks.SignalCh:
				t.Fatal(t, "signal not expected")
			case ev := <-harness.mockHooks.EmitEventCh:
				events = append(events, ev)
			case <-timeout:
				break OUTER
			}
		}

		for _, ev := range events {
			must.StrNotContains(t, ev.DisplayMessage, templateScript.ChangeScript.Command)
			must.StrNotContains(t, ev.Type, structs.TaskSignaling)
		}
	})

	t.Run("signal and script", func(t *testing.T) {
		// Update the signal and script Consul keys.
		harness.consul.SetKV(t, "signal", []byte(fmt.Sprintf("%v", time.Now())))
		harness.consul.SetKV(t, "script", []byte(fmt.Sprintf("%v", time.Now())))

		// Wait for a events.
		var gotSignal, gotScript bool
		timeout := time.After(time.Duration(5*testutil.TestMultiplier()) * time.Second)
		for {
			select {
			case <-harness.mockHooks.RestartCh:
				t.Fatal(t, "restart not expected")
			case ev := <-harness.mockHooks.EmitEventCh:
				if strings.Contains(ev.DisplayMessage, templateScript.ChangeScript.Command) {
					// Make sure we only run script once.
					must.False(t, gotScript)
					gotScript = true
				}
			case <-harness.mockHooks.SignalCh:
				// Make sure we only signal once.
				must.False(t, gotSignal)
				gotSignal = true
			case <-timeout:
				t.Fatal(t, "timeout waiting for script and signal")
			}

			if gotScript && gotSignal {
				break
			}
		}
	})
}

// TestTaskTemplateManager_FiltersEnvVars asserts that we only render
// environment variables found in task env-vars and not read the nomad host
// process environment variables.  nomad host process environment variables are
// to be treated the same as not found environment variables.
func TestTaskTemplateManager_FiltersEnvVars(t *testing.T) {

	t.Setenv("NOMAD_TASK_NAME", "should be overridden by task")

	testenv := "TESTENV_" + strings.ReplaceAll(uuid.Generate(), "-", "")
	t.Setenv(testenv, "MY_TEST_VALUE")

	// Make a template that will render immediately
	content := `Hello Nomad Task: {{env "NOMAD_TASK_NAME"}}
TEST_ENV: {{ env "` + testenv + `" }}
TEST_ENV_NOT_FOUND: {{env "` + testenv + `_NOTFOUND" }}`
	expected := fmt.Sprintf("Hello Nomad Task: %s\nTEST_ENV: \nTEST_ENV_NOT_FOUND: ", TestTaskName)

	file := "my.tmpl"
	template := &structs.Template{
		EmbeddedTmpl: content,
		DestPath:     file,
		ChangeMode:   structs.TemplateChangeModeNoop,
	}

	harness := newTestHarness(t, []*structs.Template{template}, false, false)
	harness.config.TemplateConfig.DisableSandbox = true // no real alloc in this test
	harness.start(t)
	defer harness.stop()

	// Wait for the unblock
	select {
	case <-harness.mockHooks.UnblockCh:
	case <-time.After(time.Duration(5*testutil.TestMultiplier()) * time.Second):
		t.Fatal(t, "Task unblock should have been called")
	}

	// Check the file is there
	path := filepath.Join(harness.taskDir, file)
	raw, err := os.ReadFile(path)
	must.NoError(t, err)

	must.Eq(t, expected, string(raw))
}

// TestTaskTemplateManager_Env asserts templates with the env flag set are read
// into the task's environment.
func TestTaskTemplateManager_Env(t *testing.T) {
	ci.Parallel(t)
	clienttestutil.RequireConsul(t)

	template := &structs.Template{
		EmbeddedTmpl: `
# Comment lines are ok

FOO=bar
foo=123
ANYTHING_goes=Spaces are=ok!
`,
		DestPath:   "test.env",
		ChangeMode: structs.TemplateChangeModeNoop,
		Envvars:    true,
	}
	harness := newTestHarness(t, []*structs.Template{template}, true, false)
	harness.config.TemplateConfig.DisableSandbox = true // no real alloc in this test
	harness.start(t)
	defer harness.stop()

	// Wait a little
	select {
	case <-harness.mockHooks.UnblockCh:
	case <-time.After(time.Duration(2*testutil.TestMultiplier()) * time.Second):
		t.Fatalf("Should have received unblock: %+v", harness.mockHooks)
	}

	// Validate environment
	env := harness.envBuilder.Build().Map()
	if len(env) < 3 {
		t.Fatalf("expected at least 3 env vars but found %d:\n%#v\n", len(env), env)
	}
	if env["FOO"] != "bar" {
		t.Errorf("expected FOO=bar but found %q", env["FOO"])
	}
	if env["foo"] != "123" {
		t.Errorf("expected foo=123 but found %q", env["foo"])
	}
	if env["ANYTHING_goes"] != "Spaces are=ok!" {
		t.Errorf("expected ANYTHING_GOES='Spaces are ok!' but found %q", env["ANYTHING_goes"])
	}
}

// TestTaskTemplateManager_Env_Missing asserts the core env
// template processing function returns errors when files don't exist
func TestTaskTemplateManager_Env_Missing(t *testing.T) {
	ci.Parallel(t)
	d := t.TempDir()

	// Fake writing the file so we don't have to run the whole template manager
	err := os.WriteFile(filepath.Join(d, "exists.env"), []byte("FOO=bar\n"), 0644)
	if err != nil {
		t.Fatalf("error writing template file: %v", err)
	}

	templates := []*structs.Template{
		{
			EmbeddedTmpl: "FOO=bar\n",
			DestPath:     "exists.env",
			Envvars:      true,
		},
		{
			EmbeddedTmpl: "WHAT=ever\n",
			DestPath:     "missing.env",
			Envvars:      true,
		},
	}

	taskEnv := taskenv.NewEmptyBuilder().SetClientTaskRoot(d).Build()
	if vars, err := loadTemplateEnv(templates, taskEnv); err == nil {
		t.Fatalf("expected an error but instead got env vars: %#v", vars)
	}
}

// TestTaskTemplateManager_Env_InterpolatedDest asserts the core env
// template processing function handles interpolated destinations
func TestTaskTemplateManager_Env_InterpolatedDest(t *testing.T) {
	ci.Parallel(t)

	d := t.TempDir()

	// Fake writing the file so we don't have to run the whole template manager
	err := os.WriteFile(filepath.Join(d, "exists.env"), []byte("FOO=bar\n"), 0644)
	if err != nil {
		t.Fatalf("error writing template file: %v", err)
	}

	templates := []*structs.Template{
		{
			EmbeddedTmpl: "FOO=bar\n",
			DestPath:     "${NOMAD_META_path}.env",
			Envvars:      true,
		},
	}

	// Build the env
	taskEnv := taskenv.NewTaskEnv(
		map[string]string{"NOMAD_META_path": "exists"},
		map[string]string{"NOMAD_META_path": "exists"},
		map[string]string{},
		map[string]string{},
		d, "")

	vars, err := loadTemplateEnv(templates, taskEnv)
	must.NoError(t, err)
	must.MapContainsKey(t, vars, "FOO")
	must.Eq(t, "bar", vars["FOO"])
}

// TestTaskTemplateManager_Env_Multi asserts the core env
// template processing function returns combined env vars from multiple
// templates correctly.
func TestTaskTemplateManager_Env_Multi(t *testing.T) {
	ci.Parallel(t)
	d := t.TempDir()

	// Fake writing the files so we don't have to run the whole template manager
	err := os.WriteFile(filepath.Join(d, "zzz.env"), []byte("FOO=bar\nSHARED=nope\n"), 0644)
	if err != nil {
		t.Fatalf("error writing template file 1: %v", err)
	}
	err = os.WriteFile(filepath.Join(d, "aaa.env"), []byte("BAR=foo\nSHARED=yup\n"), 0644)
	if err != nil {
		t.Fatalf("error writing template file 2: %v", err)
	}

	// Templates will get loaded in order (not alpha sorted)
	templates := []*structs.Template{
		{
			DestPath: "zzz.env",
			Envvars:  true,
		},
		{
			DestPath: "aaa.env",
			Envvars:  true,
		},
	}

	taskEnv := taskenv.NewEmptyBuilder().SetClientTaskRoot(d).Build()
	vars, err := loadTemplateEnv(templates, taskEnv)
	if err != nil {
		t.Fatalf("expected no error: %v", err)
	}
	if vars["FOO"] != "bar" {
		t.Errorf("expected FOO=bar but found %q", vars["FOO"])
	}
	if vars["BAR"] != "foo" {
		t.Errorf("expected BAR=foo but found %q", vars["BAR"])
	}
	if vars["SHARED"] != "yup" {
		t.Errorf("expected FOO=bar but found %q", vars["yup"])
	}
}

func TestTaskTemplateManager_Rerender_Env(t *testing.T) {
	ci.Parallel(t)
	clienttestutil.RequireConsul(t)

	// Make a template that renders based on a key in Consul and sends restart
	key1 := "bam"
	key2 := "bar"
	content1_1 := "cat"
	content1_2 := "dog"
	t1 := &structs.Template{
		EmbeddedTmpl: `
FOO={{key "bam"}}
`,
		DestPath:   "test.env",
		ChangeMode: structs.TemplateChangeModeRestart,
		Envvars:    true,
	}
	t2 := &structs.Template{
		EmbeddedTmpl: `
BAR={{key "bar"}}
`,
		DestPath:   "test2.env",
		ChangeMode: structs.TemplateChangeModeRestart,
		Envvars:    true,
	}

	harness := newTestHarness(t, []*structs.Template{t1, t2}, true, false)
	harness.start(t)
	defer harness.stop()

	// Ensure no unblock
	select {
	case <-harness.mockHooks.UnblockCh:
		t.Fatalf("Task unblock should have not have been called")
	case <-time.After(time.Duration(1*testutil.TestMultiplier()) * time.Second):
	}

	// Write the key to Consul
	harness.consul.SetKV(t, key1, []byte(content1_1))
	harness.consul.SetKV(t, key2, []byte(content1_1))

	// Wait for the unblock
	select {
	case <-harness.mockHooks.UnblockCh:
	case <-time.After(time.Duration(5*testutil.TestMultiplier()) * time.Second):
		t.Fatalf("Task unblock should have been called")
	}

	env := harness.envBuilder.Build().Map()
	if v, ok := env["FOO"]; !ok || v != content1_1 {
		t.Fatalf("Bad env for FOO: %v %v", v, ok)
	}
	if v, ok := env["BAR"]; !ok || v != content1_1 {
		t.Fatalf("Bad env for BAR: %v %v", v, ok)
	}

	// Update the keys in Consul
	harness.consul.SetKV(t, key1, []byte(content1_2))

	// Wait for restart
	timeout := time.After(time.Duration(1*testutil.TestMultiplier()) * time.Second)
OUTER:
	for {
		select {
		case <-harness.mockHooks.RestartCh:
			break OUTER
		case <-harness.mockHooks.SignalCh:
			t.Fatalf("Signal with restart policy: %+v", harness.mockHooks)
		case <-timeout:
			t.Fatalf("Should have received a restart: %+v", harness.mockHooks)
		}
	}

	env = harness.envBuilder.Build().Map()
	if v, ok := env["FOO"]; !ok || v != content1_2 {
		t.Fatalf("Bad env for FOO: %v %v", v, ok)
	}
	if v, ok := env["BAR"]; !ok || v != content1_1 {
		t.Fatalf("Bad env for BAR: %v %v", v, ok)
	}
}

// TestTaskTemplateManager_Config_ServerName asserts the tls_server_name
// setting is propagated to consul-template's configuration. See #2776
func TestTaskTemplateManager_Config_ServerName(t *testing.T) {
	ci.Parallel(t)
	c := config.DefaultConfig()
	c.Node = mock.Node()
	c.VaultConfig = &sconfig.VaultConfig{
		Enabled:       pointer.Of(true),
		Addr:          "https://localhost/",
		TLSServerName: "notlocalhost",
	}
	config := &TaskTemplateManagerConfig{
		ClientConfig: c,
		VaultToken:   "token",
		TaskID:       uuid.Generate(),
	}
	ctconf, err := newRunnerConfig(config, nil)
	if err != nil {
		t.Fatalf("unexpected error: %v", err)
	}

	if *ctconf.Vault.SSL.ServerName != c.VaultConfig.TLSServerName {
		t.Fatalf("expected %q but found %q", c.VaultConfig.TLSServerName, *ctconf.Vault.SSL.ServerName)
	}
}

// TestTaskTemplateManager_Config_VaultNamespace asserts the Vault namespace setting is
// propagated to consul-template's configuration.
func TestTaskTemplateManager_Config_VaultNamespace(t *testing.T) {
	ci.Parallel(t)

	testNS := "test-namespace"
	c := config.DefaultConfig()
	c.Node = mock.Node()
	c.VaultConfig = &sconfig.VaultConfig{
		Enabled:       pointer.Of(true),
		Addr:          "https://localhost/",
		TLSServerName: "notlocalhost",
		Namespace:     testNS,
	}

	alloc := mock.Alloc()
	config := &TaskTemplateManagerConfig{
		ClientConfig: c,
		VaultToken:   "token",
		EnvBuilder:   taskenv.NewBuilder(c.Node, alloc, alloc.Job.TaskGroups[0].Tasks[0], c.Region),
		TaskID:       uuid.Generate(),
	}

	ctmplMapping, err := parseTemplateConfigs(config)
	must.NoError(t, err, must.Sprint("parsing templates"))

	ctconf, err := newRunnerConfig(config, ctmplMapping)
	must.NoError(t, err, must.Sprint("building runner config"))
	must.Eq(t, testNS, *ctconf.Vault.Namespace, must.Sprintf("Vault Namespace Value"))
}

// TestTaskTemplateManager_Config_VaultNamespace asserts the Vault namespace setting is
// propagated to consul-template's configuration.
func TestTaskTemplateManager_Config_VaultNamespace_TaskOverride(t *testing.T) {
	ci.Parallel(t)

	testNS := "test-namespace"
	c := config.DefaultConfig()
	c.Node = mock.Node()
	c.VaultConfig = &sconfig.VaultConfig{
		Enabled:       pointer.Of(true),
		Addr:          "https://localhost/",
		TLSServerName: "notlocalhost",
		Namespace:     testNS,
	}

	alloc := mock.Alloc()
	overriddenNS := "new-namespace"

	// Set the template manager config vault namespace
	config := &TaskTemplateManagerConfig{
		ClientConfig:   c,
		VaultToken:     "token",
		VaultNamespace: overriddenNS,
		EnvBuilder:     taskenv.NewBuilder(c.Node, alloc, alloc.Job.TaskGroups[0].Tasks[0], c.Region),
		TaskID:         uuid.Generate(),
	}

	ctmplMapping, err := parseTemplateConfigs(config)
	must.NoError(t, err, must.Sprint("parsing templates"))

	ctconf, err := newRunnerConfig(config, ctmplMapping)
	must.NoError(t, err, must.Sprint("building runner config"))
	must.Eq(t, overriddenNS, *ctconf.Vault.Namespace, must.Sprintf("Vault Namespace Value"))
}

// TestTaskTemplateManager_Escapes asserts that when sandboxing is enabled
// interpolated paths are not incorrectly treated as escaping the alloc dir.
func TestTaskTemplateManager_Escapes(t *testing.T) {
	ci.Parallel(t)

	// the specific files paths are different on Linux vs Windows
	// TODO(tgross): rewrite this test to allow for platform-specific paths
	clienttestutil.RequireNotWindows(t)

	clientConf := config.DefaultConfig()
<<<<<<< HEAD
	must.False(t, clientConf.TemplateConfig.DisableSandbox, must.Sprint("expected sandbox to be disabled"))
=======
	must.False(t, clientConf.TemplateConfig.DisableSandbox, must.Sprint("expected sandbox to be enabled"))
>>>>>>> 889a744c

	// Set a fake alloc dir to make test output more realistic
	clientConf.AllocDir = "/fake/allocdir"

	clientConf.Node = mock.Node()
	alloc := mock.Alloc()
	task := alloc.Job.TaskGroups[0].Tasks[0]
	logger := testlog.HCLogger(t)
	allocDir := allocdir.NewAllocDir(logger, clientConf.AllocDir, alloc.ID)
	taskDir := allocDir.NewTaskDir(task.Name)

	containerEnv := func() *taskenv.Builder {
		// To emulate a Docker or exec tasks we must copy the
		// Set{Alloc,Task,Secrets}Dir logic in taskrunner/task_dir_hook.go
		b := taskenv.NewBuilder(clientConf.Node, alloc, task, clientConf.Region)
		b.SetAllocDir(allocdir.SharedAllocContainerPath)
		b.SetTaskLocalDir(allocdir.TaskLocalContainerPath)
		b.SetSecretsDir(allocdir.TaskSecretsContainerPath)
		b.SetClientTaskRoot(taskDir.Dir)
		b.SetClientSharedAllocDir(taskDir.SharedAllocDir)
		b.SetClientTaskLocalDir(taskDir.LocalDir)
		b.SetClientTaskSecretsDir(taskDir.SecretsDir)
		return b
	}

	rawExecEnv := func() *taskenv.Builder {
		// To emulate a unisolated tasks we must copy the
		// Set{Alloc,Task,Secrets}Dir logic in taskrunner/task_dir_hook.go
		b := taskenv.NewBuilder(clientConf.Node, alloc, task, clientConf.Region)
		b.SetAllocDir(taskDir.SharedAllocDir)
		b.SetTaskLocalDir(taskDir.LocalDir)
		b.SetSecretsDir(taskDir.SecretsDir)
		b.SetClientTaskRoot(taskDir.Dir)
		b.SetClientSharedAllocDir(taskDir.SharedAllocDir)
		b.SetClientTaskLocalDir(taskDir.LocalDir)
		b.SetClientTaskSecretsDir(taskDir.SecretsDir)
		return b
	}

	cases := []struct {
		Name   string
		Config func() *TaskTemplateManagerConfig

		// Expected paths to be returned if Err is nil
		SourcePath string
		DestPath   string

		// Err is the expected error to be returned or nil
		Err error
	}{
		{
			Name: "ContainerOk",
			Config: func() *TaskTemplateManagerConfig {
				return &TaskTemplateManagerConfig{
					ClientConfig: clientConf,
					TaskDir:      taskDir.Dir,
					EnvBuilder:   containerEnv(),
					Templates: []*structs.Template{
						{
							SourcePath: "${NOMAD_TASK_DIR}/src",
							DestPath:   "${NOMAD_SECRETS_DIR}/dst",
						},
					},
				}
			},
			SourcePath: filepath.Join(taskDir.Dir, "local/src"),
			DestPath:   filepath.Join(taskDir.Dir, "secrets/dst"),
		},
		{
			Name: "ContainerSrcEscapesErr",
			Config: func() *TaskTemplateManagerConfig {
				return &TaskTemplateManagerConfig{
					ClientConfig: clientConf,
					TaskDir:      taskDir.Dir,
					EnvBuilder:   containerEnv(),
					Templates: []*structs.Template{
						{
							SourcePath: "/etc/src_escapes",
							DestPath:   "${NOMAD_SECRETS_DIR}/dst",
						},
					},
				}
			},
			Err: sourceEscapesErr,
		},
		{
			Name: "ContainerSrcEscapesOk",
			Config: func() *TaskTemplateManagerConfig {
				unsafeConf := clientConf.Copy()
				unsafeConf.TemplateConfig.DisableSandbox = true
				return &TaskTemplateManagerConfig{
					ClientConfig: unsafeConf,
					TaskDir:      taskDir.Dir,
					EnvBuilder:   containerEnv(),
					Templates: []*structs.Template{
						{
							SourcePath: "/etc/src_escapes_ok",
							DestPath:   "${NOMAD_SECRETS_DIR}/dst",
						},
					},
				}
			},
			SourcePath: "/etc/src_escapes_ok",
			DestPath:   filepath.Join(taskDir.Dir, "secrets/dst"),
		},
		{
			Name: "ContainerDstAbsoluteOk",
			Config: func() *TaskTemplateManagerConfig {
				return &TaskTemplateManagerConfig{
					ClientConfig: clientConf,
					TaskDir:      taskDir.Dir,
					EnvBuilder:   containerEnv(),
					Templates: []*structs.Template{
						{
							SourcePath: "${NOMAD_TASK_DIR}/src",
							DestPath:   "/etc/absolutely_relative",
						},
					},
				}
			},
			SourcePath: filepath.Join(taskDir.Dir, "local/src"),
			DestPath:   filepath.Join(taskDir.Dir, "etc/absolutely_relative"),
		},
		{
			Name: "ContainerDstAbsoluteEscapesErr",
			Config: func() *TaskTemplateManagerConfig {
				return &TaskTemplateManagerConfig{
					ClientConfig: clientConf,
					TaskDir:      taskDir.Dir,
					EnvBuilder:   containerEnv(),
					Templates: []*structs.Template{
						{
							SourcePath: "${NOMAD_TASK_DIR}/src",
							DestPath:   "../escapes",
						},
					},
				}
			},
			Err: destEscapesErr,
		},
		{
			Name: "ContainerDstAbsoluteEscapesOk",
			Config: func() *TaskTemplateManagerConfig {
				unsafeConf := clientConf.Copy()
				unsafeConf.TemplateConfig.DisableSandbox = true
				return &TaskTemplateManagerConfig{
					ClientConfig: unsafeConf,
					TaskDir:      taskDir.Dir,
					EnvBuilder:   containerEnv(),
					Templates: []*structs.Template{
						{
							SourcePath: "${NOMAD_TASK_DIR}/src",
							DestPath:   "../escapes",
						},
					},
				}
			},
			SourcePath: filepath.Join(taskDir.Dir, "local/src"),
			DestPath:   filepath.Join(taskDir.Dir, "..", "escapes"),
		},
		//TODO: Fix this test. I *think* it should pass. The double
		//      joining of the task dir onto the destination seems like
		//      a bug. https://github.com/hashicorp/nomad/issues/9389
		{
			Name: "RawExecOk",
			Config: func() *TaskTemplateManagerConfig {
				return &TaskTemplateManagerConfig{
					ClientConfig: clientConf,
					TaskDir:      taskDir.Dir,
					EnvBuilder:   rawExecEnv(),
					Templates: []*structs.Template{
						{
							SourcePath: "${NOMAD_TASK_DIR}/src",
							DestPath:   "${NOMAD_SECRETS_DIR}/dst",
						},
					},
				}
			},
			SourcePath: filepath.Join(taskDir.Dir, "local/src"),
			DestPath:   filepath.Join(taskDir.Dir, "secrets/dst"),
		},
		{
			Name: "RawExecSrcEscapesErr",
			Config: func() *TaskTemplateManagerConfig {
				return &TaskTemplateManagerConfig{
					ClientConfig: clientConf,
					TaskDir:      taskDir.Dir,
					EnvBuilder:   rawExecEnv(),
					Templates: []*structs.Template{
						{
							SourcePath: "/etc/src_escapes",
							DestPath:   "${NOMAD_SECRETS_DIR}/dst",
						},
					},
				}
			},
			Err: sourceEscapesErr,
		},
		{
			Name: "RawExecDstAbsoluteOk",
			Config: func() *TaskTemplateManagerConfig {
				return &TaskTemplateManagerConfig{
					ClientConfig: clientConf,
					TaskDir:      taskDir.Dir,
					EnvBuilder:   rawExecEnv(),
					Templates: []*structs.Template{
						{
							SourcePath: "${NOMAD_TASK_DIR}/src",
							DestPath:   "/etc/absolutely_relative",
						},
					},
				}
			},
			SourcePath: filepath.Join(taskDir.Dir, "local/src"),
			DestPath:   filepath.Join(taskDir.Dir, "etc/absolutely_relative"),
		},
	}

	for i := range cases {
		tc := cases[i]
		t.Run(tc.Name, func(t *testing.T) {
			config := tc.Config()
			config.TaskID = uuid.Generate()
			mapping, err := parseTemplateConfigs(config)
			if tc.Err == nil {
				// Ok path
				must.NoError(t, err)
				must.NotNil(t, mapping)
				must.MapLen(t, 1, mapping)
				for k := range mapping {
					must.Eq(t, tc.SourcePath, *k.Source)
					must.Eq(t, tc.DestPath, *k.Destination)
					t.Logf("Rendering %s => %s", *k.Source, *k.Destination)
				}
			} else {
				// Err path
				test.EqError(t, err, tc.Err.Error())
				must.Nil(t, mapping)
			}

		})
	}
}

func TestTaskTemplateManager_BlockedEvents(t *testing.T) {
	// The tests sets a template that need keys 0, 1, 2, 3, 4,
	// then subsequently sets 0, 1, 2 keys
	// then asserts that templates are still blocked on 3 and 4,
	// and check that we got the relevant task events
	ci.Parallel(t)
	clienttestutil.RequireConsul(t)

	// Make a template that will render based on a key in Consul
	var embedded string
	for i := 0; i < 5; i++ {
		embedded += fmt.Sprintf(`{{key "%d"}}`, i)
	}

	file := "my.tmpl"
	template := &structs.Template{
		EmbeddedTmpl: embedded,
		DestPath:     file,
		ChangeMode:   structs.TemplateChangeModeNoop,
	}

	harness := newTestHarness(t, []*structs.Template{template}, true, false)
	harness.setEmitRate(100 * time.Millisecond)
	harness.start(t)
	defer harness.stop()

	missingKeys := func(e *structs.TaskEvent) ([]string, int) {
		missingRexp := regexp.MustCompile(`kv.block\(([0-9]*)\)`)
		moreRexp := regexp.MustCompile(`and ([0-9]*) more`)

		missingMatch := missingRexp.FindAllStringSubmatch(e.DisplayMessage, -1)
		moreMatch := moreRexp.FindAllStringSubmatch(e.DisplayMessage, -1)

		missing := make([]string, len(missingMatch))
		for i, v := range missingMatch {
			missing[i] = v[1]
		}
		sort.Strings(missing)

		more := 0
		if len(moreMatch) != 0 {
			more, _ = strconv.Atoi(moreMatch[0][1])
		}
		return missing, more

	}

	// Ensure that we get a blocked event
	select {
	case <-harness.mockHooks.UnblockCh:
		t.Fatalf("Task unblock should have not have been called")
	case <-harness.mockHooks.EmitEventCh:
	case <-time.After(time.Duration(1*testutil.TestMultiplier()) * time.Second):
		t.Fatalf("timeout")
	}

	// Check to see we got a correct message
	// assert that all 0-4 keys are missing
	must.Len(t, 1, harness.mockHooks.Events)
	t.Logf("first message: %v", harness.mockHooks.Events[0])
	missing, more := missingKeys(harness.mockHooks.Events[0])
	must.Eq(t, 5, len(missing)+more)
	must.StrContains(t, harness.mockHooks.Events[0].DisplayMessage, "and 2 more")

	// Write 0-2 keys to Consul
	for i := 0; i < 3; i++ {
		harness.consul.SetKV(t, fmt.Sprintf("%d", i), []byte{0xa})
	}

	// Ensure that we get a blocked event
	isExpectedFinalEvent := func(e *structs.TaskEvent) bool {
		missing, more := missingKeys(e)
		return reflect.DeepEqual(missing, []string{"3", "4"}) && more == 0
	}
	timeout := time.After(time.Second * time.Duration(testutil.TestMultiplier()))
WAIT_LOOP:
	for {
		select {
		case <-harness.mockHooks.UnblockCh:
			t.Errorf("Task unblock should have not have been called")
		case e := <-harness.mockHooks.EmitEventCh:
			t.Logf("received event: %v", e.DisplayMessage)
			if isExpectedFinalEvent(e) {
				break WAIT_LOOP
			}
		case <-timeout:
			t.Errorf("timeout")
		}
	}

	// Check to see we got a correct message
	event := harness.mockHooks.Events[len(harness.mockHooks.Events)-1]
	if !isExpectedFinalEvent(event) {
		t.Logf("received all events: %v", pretty.Sprint(harness.mockHooks.Events))

		t.Fatalf("bad event, expected only 3 and 5 blocked got: %q", event.DisplayMessage)
	}
}

// TestTaskTemplateManager_ClientTemplateConfig_Set asserts that all client level
// configuration is accurately mapped from the client to the TaskTemplateManager
// and that any operator defined boundaries are enforced.
func TestTaskTemplateManager_ClientTemplateConfig_Set(t *testing.T) {
	ci.Parallel(t)

	testNS := "test-namespace"

	clientConfig := config.DefaultConfig()
	clientConfig.Node = mock.Node()

	clientConfig.VaultConfig = &sconfig.VaultConfig{
		Enabled:   pointer.Of(true),
		Namespace: testNS,
	}

	clientConfig.ConsulConfig = &sconfig.ConsulConfig{
		Namespace: testNS,
	}

	// helper to reduce boilerplate
	waitConfig := &config.WaitConfig{
		Min: pointer.Of(5 * time.Second),
		Max: pointer.Of(10 * time.Second),
	}
	// helper to reduce boilerplate
	retryConfig := &config.RetryConfig{
		Attempts:   pointer.Of(5),
		Backoff:    pointer.Of(5 * time.Second),
		MaxBackoff: pointer.Of(20 * time.Second),
	}

	clientConfig.TemplateConfig.MaxStale = pointer.Of(5 * time.Second)
	clientConfig.TemplateConfig.BlockQueryWaitTime = pointer.Of(60 * time.Second)
	clientConfig.TemplateConfig.Wait = waitConfig.Copy()
	clientConfig.TemplateConfig.ConsulRetry = retryConfig.Copy()
	clientConfig.TemplateConfig.VaultRetry = retryConfig.Copy()
	clientConfig.TemplateConfig.NomadRetry = retryConfig.Copy()

	alloc := mock.Alloc()
	allocWithOverride := mock.Alloc()
	allocWithOverride.Job.TaskGroups[0].Tasks[0].Templates = []*structs.Template{
		{
			Wait: &structs.WaitConfig{
				Min: pointer.Of(2 * time.Second),
				Max: pointer.Of(12 * time.Second),
			},
		},
	}

	cases := []struct {
		Name                   string
		ClientTemplateConfig   *config.ClientTemplateConfig
		TTMConfig              *TaskTemplateManagerConfig
		ExpectedRunnerConfig   *config.Config
		ExpectedTemplateConfig *templateconfig.TemplateConfig
	}{
		{
			"basic-wait-config",
			&config.ClientTemplateConfig{
				MaxStale:           pointer.Of(5 * time.Second),
				BlockQueryWaitTime: pointer.Of(60 * time.Second),
				Wait:               waitConfig.Copy(),
				ConsulRetry:        retryConfig.Copy(),
				VaultRetry:         retryConfig.Copy(),
				NomadRetry:         retryConfig.Copy(),
			},
			&TaskTemplateManagerConfig{
				ClientConfig: clientConfig,
				VaultToken:   "token",
				EnvBuilder:   taskenv.NewBuilder(clientConfig.Node, alloc, alloc.Job.TaskGroups[0].Tasks[0], clientConfig.Region),
			},
			&config.Config{
				TemplateConfig: &config.ClientTemplateConfig{
					MaxStale:           pointer.Of(5 * time.Second),
					BlockQueryWaitTime: pointer.Of(60 * time.Second),
					Wait:               waitConfig.Copy(),
					ConsulRetry:        retryConfig.Copy(),
					VaultRetry:         retryConfig.Copy(),
					NomadRetry:         retryConfig.Copy(),
				},
			},
			&templateconfig.TemplateConfig{
				Wait: &templateconfig.WaitConfig{
					Enabled: pointer.Of(true),
					Min:     pointer.Of(5 * time.Second),
					Max:     pointer.Of(10 * time.Second),
				},
			},
		},
		{
			"template-override",
			&config.ClientTemplateConfig{
				MaxStale:           pointer.Of(5 * time.Second),
				BlockQueryWaitTime: pointer.Of(60 * time.Second),
				Wait:               waitConfig.Copy(),
				ConsulRetry:        retryConfig.Copy(),
				VaultRetry:         retryConfig.Copy(),
				NomadRetry:         retryConfig.Copy(),
			},
			&TaskTemplateManagerConfig{
				ClientConfig: clientConfig,
				VaultToken:   "token",
				EnvBuilder:   taskenv.NewBuilder(clientConfig.Node, allocWithOverride, allocWithOverride.Job.TaskGroups[0].Tasks[0], clientConfig.Region),
			},
			&config.Config{
				TemplateConfig: &config.ClientTemplateConfig{
					MaxStale:           pointer.Of(5 * time.Second),
					BlockQueryWaitTime: pointer.Of(60 * time.Second),
					Wait:               waitConfig.Copy(),
					ConsulRetry:        retryConfig.Copy(),
					VaultRetry:         retryConfig.Copy(),
					NomadRetry:         retryConfig.Copy(),
				},
			},
			&templateconfig.TemplateConfig{
				Wait: &templateconfig.WaitConfig{
					Enabled: pointer.Of(true),
					Min:     pointer.Of(2 * time.Second),
					Max:     pointer.Of(12 * time.Second),
				},
			},
		},
		{
			"bounds-override",
			&config.ClientTemplateConfig{
				MaxStale:           pointer.Of(5 * time.Second),
				BlockQueryWaitTime: pointer.Of(60 * time.Second),
				Wait:               waitConfig.Copy(),
				WaitBounds: &config.WaitConfig{
					Min: pointer.Of(3 * time.Second),
					Max: pointer.Of(11 * time.Second),
				},
				ConsulRetry: retryConfig.Copy(),
				VaultRetry:  retryConfig.Copy(),
				NomadRetry:  retryConfig.Copy(),
			},
			&TaskTemplateManagerConfig{
				ClientConfig: clientConfig,
				VaultToken:   "token",
				EnvBuilder:   taskenv.NewBuilder(clientConfig.Node, allocWithOverride, allocWithOverride.Job.TaskGroups[0].Tasks[0], clientConfig.Region),
				Templates: []*structs.Template{
					{
						Wait: &structs.WaitConfig{
							Min: pointer.Of(2 * time.Second),
							Max: pointer.Of(12 * time.Second),
						},
					},
				},
			},
			&config.Config{
				TemplateConfig: &config.ClientTemplateConfig{
					MaxStale:           pointer.Of(5 * time.Second),
					BlockQueryWaitTime: pointer.Of(60 * time.Second),
					Wait:               waitConfig.Copy(),
					WaitBounds: &config.WaitConfig{
						Min: pointer.Of(3 * time.Second),
						Max: pointer.Of(11 * time.Second),
					},
					ConsulRetry: retryConfig.Copy(),
					VaultRetry:  retryConfig.Copy(),
					NomadRetry:  retryConfig.Copy(),
				},
			},
			&templateconfig.TemplateConfig{
				Wait: &templateconfig.WaitConfig{
					Enabled: pointer.Of(true),
					Min:     pointer.Of(3 * time.Second),
					Max:     pointer.Of(11 * time.Second),
				},
			},
		},
	}

	for _, _case := range cases {
		t.Run(_case.Name, func(t *testing.T) {
			// monkey patch the client config with the version of the ClientTemplateConfig we want to test.
			_case.TTMConfig.ClientConfig.TemplateConfig = _case.ClientTemplateConfig
			_case.TTMConfig.TaskID = uuid.Generate()
			templateMapping, err := parseTemplateConfigs(_case.TTMConfig)
			must.NoError(t, err)

			runnerConfig, err := newRunnerConfig(_case.TTMConfig, templateMapping)
			must.NoError(t, err)

			// Direct properties
			must.Eq(t, *_case.ExpectedRunnerConfig.TemplateConfig.MaxStale, *runnerConfig.MaxStale)
			must.Eq(t, *_case.ExpectedRunnerConfig.TemplateConfig.BlockQueryWaitTime, *runnerConfig.BlockQueryWaitTime)
			// WaitConfig
			must.Eq(t, *_case.ExpectedRunnerConfig.TemplateConfig.Wait.Min, *runnerConfig.Wait.Min)
			must.Eq(t, *_case.ExpectedRunnerConfig.TemplateConfig.Wait.Max, *runnerConfig.Wait.Max)
			// Consul Retry
			must.NotNil(t, runnerConfig.Consul)
			must.NotNil(t, runnerConfig.Consul.Retry)
			must.Eq(t, *_case.ExpectedRunnerConfig.TemplateConfig.ConsulRetry.Attempts, *runnerConfig.Consul.Retry.Attempts)
			must.Eq(t, *_case.ExpectedRunnerConfig.TemplateConfig.ConsulRetry.Backoff, *runnerConfig.Consul.Retry.Backoff)
			must.Eq(t, *_case.ExpectedRunnerConfig.TemplateConfig.ConsulRetry.MaxBackoff, *runnerConfig.Consul.Retry.MaxBackoff)
			// Vault Retry
			must.NotNil(t, runnerConfig.Vault)
			must.NotNil(t, runnerConfig.Vault.Retry)
			must.Eq(t, *_case.ExpectedRunnerConfig.TemplateConfig.VaultRetry.Attempts, *runnerConfig.Vault.Retry.Attempts)
			must.Eq(t, *_case.ExpectedRunnerConfig.TemplateConfig.VaultRetry.Backoff, *runnerConfig.Vault.Retry.Backoff)
			must.Eq(t, *_case.ExpectedRunnerConfig.TemplateConfig.VaultRetry.MaxBackoff, *runnerConfig.Vault.Retry.MaxBackoff)
			// Nomad Retry
			must.NotNil(t, runnerConfig.Nomad)
			must.NotNil(t, runnerConfig.Nomad.Retry)
			must.Eq(t, *_case.ExpectedRunnerConfig.TemplateConfig.NomadRetry.Attempts, *runnerConfig.Nomad.Retry.Attempts)
			must.Eq(t, *_case.ExpectedRunnerConfig.TemplateConfig.NomadRetry.Backoff, *runnerConfig.Nomad.Retry.Backoff)
			must.Eq(t, *_case.ExpectedRunnerConfig.TemplateConfig.NomadRetry.MaxBackoff, *runnerConfig.Nomad.Retry.MaxBackoff)

			// Test that wait_bounds are enforced
			for _, tmpl := range *runnerConfig.Templates {
				must.Eq(t, *_case.ExpectedTemplateConfig.Wait.Enabled, *tmpl.Wait.Enabled)
				must.Eq(t, *_case.ExpectedTemplateConfig.Wait.Min, *tmpl.Wait.Min)
				must.Eq(t, *_case.ExpectedTemplateConfig.Wait.Max, *tmpl.Wait.Max)
			}
		})
	}
}

// TestTaskTemplateManager_Template_Wait_Set asserts that all template level
// configuration is accurately mapped from the template to the TaskTemplateManager's
// template config.
func TestTaskTemplateManager_Template_Wait_Set(t *testing.T) {
	ci.Parallel(t)

	c := config.DefaultConfig()
	c.Node = mock.Node()

	alloc := mock.Alloc()

	ttmConfig := &TaskTemplateManagerConfig{
		ClientConfig: c,
		VaultToken:   "token",
		EnvBuilder:   taskenv.NewBuilder(c.Node, alloc, alloc.Job.TaskGroups[0].Tasks[0], c.Region),
		Templates: []*structs.Template{
			{
				Wait: &structs.WaitConfig{
					Min: pointer.Of(5 * time.Second),
					Max: pointer.Of(10 * time.Second),
				},
			},
		},
		TaskID: uuid.Generate(),
	}

	templateMapping, err := parseTemplateConfigs(ttmConfig)
	must.NoError(t, err)

	for k, _ := range templateMapping {
		must.True(t, *k.Wait.Enabled)
		must.Eq(t, 5*time.Second, *k.Wait.Min)
		must.Eq(t, 10*time.Second, *k.Wait.Max)
	}
}

// TestTaskTemplateManager_Template_ErrMissingKey_Set asserts that all template level
// configuration is accurately mapped from the template to the TaskTemplateManager's
// template config.
func TestTaskTemplateManager_Template_ErrMissingKey_Set(t *testing.T) {
	ci.Parallel(t)

	c := config.DefaultConfig()
	c.Node = mock.Node()

	alloc := mock.Alloc()

	ttmConfig := &TaskTemplateManagerConfig{
		ClientConfig: c,
		VaultToken:   "token",
		EnvBuilder:   taskenv.NewBuilder(c.Node, alloc, alloc.Job.TaskGroups[0].Tasks[0], c.Region),
		Templates: []*structs.Template{
			{
				EmbeddedTmpl:  "test-false",
				ErrMissingKey: false,
			},
			{
				EmbeddedTmpl:  "test-true",
				ErrMissingKey: true,
			},
		},
		TaskID: uuid.Generate(),
	}

	templateMapping, err := parseTemplateConfigs(ttmConfig)
	must.NoError(t, err)

	for k, tmpl := range templateMapping {
		if tmpl.EmbeddedTmpl == "test-false" {
			must.False(t, *k.ErrMissingKey)
		}
		if tmpl.EmbeddedTmpl == "test-true" {
			must.True(t, *k.ErrMissingKey)
		}
	}
}

// TestTaskTemplateManager_writeToFile_Disabled asserts the consul-template function
// writeToFile is disabled by default.
func TestTaskTemplateManager_writeToFile_Disabled(t *testing.T) {
	ci.Parallel(t)

	file := "my.tmpl"
	template := &structs.Template{
		EmbeddedTmpl: `Testing writeToFile...
{{ "if i exist writeToFile is enabled" | writeToFile "/tmp/NOMAD-TEST-SHOULD-NOT-EXIST" "" "" "0644" }}
...done
`,
		DestPath:   file,
		ChangeMode: structs.TemplateChangeModeNoop,
	}

	harness := newTestHarness(t, []*structs.Template{template}, false, false)
	must.NoError(t, harness.startWithErr(), must.Sprint("couldn't setup initial harness"))
	defer harness.stop()

	// Using writeToFile should cause a kill
	select {
	case <-harness.mockHooks.UnblockCh:
		t.Fatalf("Task unblock should have not have been called")
	case <-harness.mockHooks.EmitEventCh:
		t.Fatalf("Task event should not have been emitted")
	case e := <-harness.mockHooks.KillCh:
		must.StrContains(t, e.DisplayMessage, "writeToFile: function is disabled")
	case <-time.After(time.Duration(5*testutil.TestMultiplier()) * time.Second):
		t.Fatalf("timeout")
	}

	// Check the file is not there
	path := filepath.Join(harness.taskDir, file)
	_, err := os.ReadFile(path)
	must.Error(t, err)
}

// TestTaskTemplateManager_writeToFile asserts the consul-template function
// writeToFile can be enabled.
func TestTaskTemplateManager_writeToFile(t *testing.T) {
	ci.Parallel(t)
	clienttestutil.RequireLinux(t)

	cu, err := users.Current()
	must.NoError(t, err)

	file := "my.tmpl"
	template := &structs.Template{
		// EmbeddedTmpl set below as it needs the taskDir
		DestPath:   file,
		ChangeMode: structs.TemplateChangeModeNoop,
	}

	harness := newTestHarness(t, []*structs.Template{template}, false, false)

	// Add template now that we know the taskDir
	harness.templates[0].EmbeddedTmpl = fmt.Sprintf(`Testing writeToFile...
{{ "hello" | writeToFile "%s" "`+cu.Username+`" "`+cu.Gid+`" "0644" }}
...done
`, filepath.Join(harness.taskDir, "writetofile.out"))

	// Enable all funcs
	harness.config.TemplateConfig.FunctionDenylist = []string{}

	must.NoError(t, harness.startWithErr(), must.Sprint("couldn't setup initial harness"))
	defer harness.stop()

	// Using writeToFile should not cause a kill
	select {
	case <-harness.mockHooks.UnblockCh:
	case <-harness.mockHooks.EmitEventCh:
		t.Fatalf("Task event should not have been emitted")
	case e := <-harness.mockHooks.KillCh:
		t.Fatalf("Task should not have been killed: %v", e.DisplayMessage)
	case <-time.After(time.Duration(5*testutil.TestMultiplier()) * time.Second):
		t.Fatalf("timeout")
	}

	// Check the templated file is there
	path := filepath.Join(harness.taskDir, file)
	r, err := os.ReadFile(path)
	must.NoError(t, err)
	must.True(t, bytes.HasSuffix(r, []byte("...done\n")), must.Sprint(string(r)))

	// Check that writeToFile was allowed
	path = filepath.Join(harness.taskDir, "writetofile.out")
	r, err = os.ReadFile(path)
	must.NoError(t, err)
	must.Eq(t, "hello", string(r))
}<|MERGE_RESOLUTION|>--- conflicted
+++ resolved
@@ -13,10 +13,7 @@
 	"path/filepath"
 	"reflect"
 	"regexp"
-<<<<<<< HEAD
-=======
 	"slices"
->>>>>>> 889a744c
 	"sort"
 	"strconv"
 	"strings"
@@ -859,11 +856,7 @@
 	case <-harness.mockHooks.RestartCh:
 		t.Fatal("should not have restarted", harness.mockHooks)
 	case <-harness.mockHooks.SignalCh:
-<<<<<<< HEAD
-		t.Fatal("should not have restarted", harness.mockHooks)
-=======
 		t.Fatal("should not have received signal", harness.mockHooks)
->>>>>>> 889a744c
 	case <-time.After(time.Duration(1*testutil.TestMultiplier()) * time.Second):
 	}
 
@@ -1895,11 +1888,7 @@
 	clienttestutil.RequireNotWindows(t)
 
 	clientConf := config.DefaultConfig()
-<<<<<<< HEAD
 	must.False(t, clientConf.TemplateConfig.DisableSandbox, must.Sprint("expected sandbox to be disabled"))
-=======
-	must.False(t, clientConf.TemplateConfig.DisableSandbox, must.Sprint("expected sandbox to be enabled"))
->>>>>>> 889a744c
 
 	// Set a fake alloc dir to make test output more realistic
 	clientConf.AllocDir = "/fake/allocdir"
